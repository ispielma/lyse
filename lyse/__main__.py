#####################################################################
#                                                                   #
# /__main__.py                                                      #
#                                                                   #
# Copyright 2013, Monash University                                 #
#                                                                   #
# This file is part of the program lyse, in the labscript suite     #
# (see http://labscriptsuite.org), and is licensed under the        #
# Simplified BSD License. See the license.txt file in the root of   #
# the project for the full license.                                 #
#                                                                   #
#####################################################################
"""Top level Lyse GUI
"""
import os


# Associate app windows with OS menu shortcuts, must be before any GUI calls, apparently
import desktop_app
desktop_app.set_process_appid('lyse')

# Splash screen
import labscript_utils.splash
splash = labscript_utils.splash.Splash(os.path.join(os.path.dirname(__file__), 'lyse.svg'))
splash.show()

splash.update_text('importing standard library modules')
<<<<<<< HEAD
# stdlib imports
import sys

from qtutils.qt import QtCore, QtWidgets
=======
import time
import sys
import queue
import warnings
import signal

# 3rd party imports:
splash.update_text('importing numpy')
import numpy as np
splash.update_text('importing pandas')
import pandas

# Labscript imports
splash.update_text('importing zprocess (zlog and zlock must be running)')
from labscript_utils.ls_zprocess import ProcessTree

splash.update_text('importing labscript suite modules')
from labscript_utils.labconfig import LabConfig, save_appconfig, load_appconfig
from labscript_utils.setup_logging import setup_logging
from labscript_utils.qtwidgets.outputbox import OutputBox
from labscript_utils import dedent

# qt imports
splash.update_text('importing qt modules')
from qtutils.qt import QtCore, QtWidgets
from qtutils.qt.QtCore import pyqtSignal as Signal
from qtutils import UiLoader

# needs to be present so that qtutils icons referenced in .ui files can be resolved.  Since this is 
# magical is should not be implemented in this way.
import qtutils.icons 

# Lyse imports
splash.update_text('importing core Lyse modules')
import lyse.utils
import lyse.routines
import lyse.widgets
import lyse.filebox
import lyse.communication

class LyseMainWindow(QtWidgets.QMainWindow):
    # A signal to show that the window is shown and painted.
    firstPaint = Signal()

    def __init__(self, app, *args, **kwargs):
        self.app = app
        QtWidgets.QMainWindow.__init__(self, *args, **kwargs)
        self._previously_painted = False
        self.closing = False

    def closeEvent(self, event):
        if self.closing:
            return QtWidgets.QMainWindow.closeEvent(self, event)
        if self.app.on_close_event():
            self.closing = True
            timeout_time = time.time() + 2
            self.delayedClose(timeout_time)
        event.ignore()

    def delayedClose(self, timeout_time):
        if not all(self.app.workers_terminated().values()) and time.time() < timeout_time:
            QtCore.QTimer.singleShot(50, lambda: self.delayedClose(timeout_time))
        else:
            QtCore.QTimer.singleShot(0, self.close)

    def paintEvent(self, event):
        result = QtWidgets.QMainWindow.paintEvent(self, event)
        if not self._previously_painted:
            self._previously_painted = True
            self.firstPaint.emit()
        return result

class Lyse(object):

    def __init__(self, qapplication):
        # First: Start logging
        self.logger = setup_logging('lyse')
        labscript_utils.excepthook.set_logger(self.logger)
        self.logger.info('\n\n===============starting===============\n')

        # Second: read lyse config
        self.setup_config()

        # Third: connect to zprocess and set a meaningful name for zlock client id:
        self.process_tree = ProcessTree.instance()
        self.process_tree.zlock_client.set_process_name('lyse')

        # Forth: start remote communication server
        self.port = int(self.exp_config.get('ports', 'lyse'))
        self.server = lyse.communication.WebServer(self,  self.port)

        # Last: UI setup
        self.qapplication = qapplication
        loader = UiLoader()
        self.ui = loader.load(os.path.join(lyse.utils.LYSE_DIR, 'user_interface/main.ui'), LyseMainWindow(self))

        self.connect_signals()

        # The singleshot routinebox will be connected to the filebox by queues:
        to_singleshot = queue.Queue()
        from_singleshot = queue.Queue()

        # So will the multishot routinebox:
        to_multishot = queue.Queue()
        from_multishot = queue.Queue()

        self.output_box = OutputBox(self.ui.verticalLayout_output_box)
        self.singleshot_routinebox = lyse.routines.RoutineBox(self, self.ui.verticalLayout_singleshot_routinebox, self.exp_config,
                                                self, to_singleshot, from_singleshot, self.output_box.port)
        self.multishot_routinebox = lyse.routines.RoutineBox(self, self.ui.verticalLayout_multishot_routinebox, self.exp_config,
                                               self, to_multishot, from_multishot, self.output_box.port, multishot=True)
        self.filebox = lyse.filebox.FileBox(self, self.ui.verticalLayout_filebox, self.exp_config,
                               to_singleshot, from_singleshot, to_multishot, from_multishot)

        self.last_save_config_file = None
        self.last_save_data = None

        self.ui.actionLoad_configuration.triggered.connect(self.on_load_configuration_triggered)
        self.ui.actionRevert_configuration.triggered.connect(self.on_revert_configuration_triggered)
        self.ui.actionSave_configuration.triggered.connect(self.on_save_configuration_triggered)
        self.ui.actionSave_configuration_as.triggered.connect(self.on_save_configuration_as_triggered)
        self.ui.actionSave_dataframe_as.triggered.connect(lambda: self.on_save_dataframe_triggered(True))
        self.ui.actionSave_dataframe.triggered.connect(lambda: self.on_save_dataframe_triggered(False))
        self.ui.actionLoad_dataframe.triggered.connect(self.on_load_dataframe_triggered)
        self.ui.actionQuit.triggered.connect(self.ui.close)

        self.ui.resize(1600, 900)

        # Set the splitters to appropriate fractions of their maximum size:
        self.ui.splitter_horizontal.setSizes([1000, 600])
        self.ui.splitter_vertical.setSizes([300, 600])

        # autoload a config file, if labconfig is set to do so:
        try:
            autoload_config_file = self.exp_config.get('lyse', 'autoload_config_file')
        except (LabConfig.NoOptionError, LabConfig.NoSectionError):
            self.output_box.output('Ready.\n\n')
        else:
            self.ui.setEnabled(False)
            self.output_box.output('Loading default config file %s...' % autoload_config_file)

            def load_the_config_file():
                try:
                    self.load_configuration(autoload_config_file, restore_window_geometry)
                    self.output_box.output('done.\n')
                except Exception as e:
                    self.output_box.output('\nCould not load config file: %s: %s\n\n' %
                                           (e.__class__.__name__, str(e)), red=True)
                else:
                    self.output_box.output('Ready.\n\n')
                finally:
                    self.ui.setEnabled(True)
            # Load the window geometry now, but then defer the other loading until 50ms
            # after the window has shown, so that the GUI pops up faster in the meantime.
            try:
                self.load_window_geometry_configuration(autoload_config_file)
            except Exception:
                # ignore error for now and let it be raised again in the call to load_configuration:
                restore_window_geometry = True
            else:
                # Success - skip loading window geometry in load_configuration:
                restore_window_geometry = False
            self.ui.firstPaint.connect(lambda: QtCore.QTimer.singleShot(50, load_the_config_file))

        self.ui.show()

    def terminate_all_workers(self):
        for routine in self.singleshot_routinebox.routines + self.multishot_routinebox.routines:
            routine.end_child()

    def workers_terminated(self):
        terminated = {}
        for routine in self.singleshot_routinebox.routines + self.multishot_routinebox.routines:
            routine.worker.poll()
            terminated[routine.filepath] = routine.worker.returncode is not None
        return terminated

    def are_you_sure(self):
        message = ('Current configuration (which scripts are loaded and other GUI state) '
                   'has changed: save config file \'%s\'?' % self.last_save_config_file)
        reply = QtWidgets.QMessageBox.question(self.ui, 'Quit lyse', message,
            QtWidgets.QMessageBox.Yes | QtWidgets.QMessageBox.No | QtWidgets.QMessageBox.Cancel)
        if reply == QtWidgets.QMessageBox.Cancel:
            return False
        if reply == QtWidgets.QMessageBox.Yes:
            self.save_configuration(self.last_save_config_file)
        return True

    def on_close_event(self):
        save_data = self.get_save_data()
        if self.last_save_data is not None and save_data != self.last_save_data:
            if self.only_window_geometry_is_different(save_data, self.last_save_data):
                self.save_configuration(self.last_save_config_file)
                self.terminate_all_workers()
                return True
            elif not self.are_you_sure():
                return False
        self.terminate_all_workers()
        return True

    def on_save_configuration_triggered(self):
        if self.last_save_config_file is None:
            self.on_save_configuration_as_triggered()
            self.ui.actionSave_configuration_as.setEnabled(True)
            self.ui.actionRevert_configuration.setEnabled(True)
        else:
            self.save_configuration(self.last_save_config_file)

    def on_revert_configuration_triggered(self):
        save_data = self.get_save_data()
        if self.last_save_data is not None and save_data != self.last_save_data:
            message = 'Revert configuration to the last saved state in \'%s\'?' % self.last_save_config_file
            reply = QtWidgets.QMessageBox.question(self.ui, 'Load configuration', message,
                                               QtWidgets.QMessageBox.Yes | QtWidgets.QMessageBox.Cancel)
            if reply == QtWidgets.QMessageBox.Cancel:
                return
            elif reply == QtWidgets.QMessageBox.Yes:
                self.load_configuration(self.last_save_config_file)
        else:
            lyse.utils.error_dialog(self.app, 'no changes to revert')

    def on_save_configuration_as_triggered(self):
        if self.last_save_config_file is not None:
            default = self.last_save_config_file
        else:
            try:
                default_path = os.path.join(self.exp_config.get('DEFAULT', 'app_saved_configs'), 'lyse')
            except LabConfig.NoOptionError:
                self.exp_config.set('DEFAULT', 'app_saved_configs', os.path.join('%(labscript_suite)s', 'userlib', 'app_saved_configs', '%(apparatus_name)s'))
                default_path = os.path.join(self.exp_config.get('DEFAULT', 'app_saved_configs'), 'lyse')
            if not os.path.exists(default_path):
                os.makedirs(default_path)

            default = os.path.join(default_path, 'lyse.ini')
        save_file = QtWidgets.QFileDialog.getSaveFileName(self.ui,
                                                      'Select  file to save current lyse configuration',
                                                      default,
                                                      "config files (*.ini)")
        if type(save_file) is tuple:
            save_file, _ = save_file

        if not save_file:
            # User cancelled
            return
        # Convert to standard platform specific path, otherwise Qt likes
        # forward slashes:
        save_file = os.path.abspath(save_file)
        self.save_configuration(save_file)

    def only_window_geometry_is_different(self, current_data, old_data):
        ui_keys = ['window_size', 'window_pos', 'splitter', 'splitter_vertical', 'splitter_horizontal']
        compare = [current_data[key] == old_data[key] for key in current_data.keys() if key not in ui_keys]
        return all(compare)

    def get_save_data(self):
        save_data = {}

        box = self.singleshot_routinebox
        save_data['singleshot'] = list(zip([routine.filepath for routine in box.routines],
                                           [box.model.item(row, box.COL_ACTIVE).checkState() 
                                            for row in range(box.model.rowCount())]))
        save_data['lastsingleshotfolder'] = box.last_opened_routine_folder
        box = self.multishot_routinebox
        save_data['multishot'] = list(zip([routine.filepath for routine in box.routines],
                                          [box.model.item(row, box.COL_ACTIVE).checkState() 
                                           for row in range(box.model.rowCount())]))
        save_data['lastmultishotfolder'] = box.last_opened_routine_folder

        save_data['lastfileboxfolder'] = self.filebox.last_opened_shots_folder

        save_data['analysis_paused'] = self.filebox.analysis_paused
        window_size = self.ui.size()
        save_data['window_size'] = (window_size.width(), window_size.height())
        window_pos = self.ui.pos()

        save_data['window_pos'] = (window_pos.x(), window_pos.y())

        save_data['screen_geometry'] = lyse.utils.get_screen_geometry(self.qapplication)
        save_data['splitter'] = self.ui.splitter.sizes()
        save_data['splitter_vertical'] = self.ui.splitter_vertical.sizes()
        save_data['splitter_horizontal'] = self.ui.splitter_horizontal.sizes()
        return save_data

    def save_configuration(self, save_file):
        save_data = self.get_save_data()
        self.last_save_config_file = save_file
        self.last_save_data = save_data
        save_appconfig(save_file, {'lyse_state': save_data})

    def on_load_configuration_triggered(self):
        save_data = self.get_save_data()
        if self.last_save_data is not None and save_data != self.last_save_data:
            message = ('Current configuration (which groups are active/open and other GUI state) '
                       'has changed: save config file \'%s\'?' % self.last_save_config_file)
            reply = QtWidgets.QMessageBox.question(self.ui, 'Load configuration', message,
                                               QtWidgets.QMessageBox.Yes | QtWidgets.QMessageBox.No | QtWidgets.QMessageBox.Cancel)
            if reply == QtWidgets.QMessageBox.Cancel:
                return
            if reply == QtWidgets.QMessageBox.Yes:
                self.save_configuration(self.last_save_config_file)

        if self.last_save_config_file is not None:
            default = self.last_save_config_file
        else:
            default = os.path.join(self.exp_config.get('paths', 'experiment_shot_storage'), 'lyse.ini')

        file = QtWidgets.QFileDialog.getOpenFileName(self.ui,
                                                 'Select lyse configuration file to load',
                                                 default,
                                                 "config files (*.ini)")
        if type(file) is tuple:
            file, _ = file

        if not file:
            # User cancelled
            return
        # Convert to standard platform specific path, otherwise Qt likes
        # forward slashes:
        file = os.path.abspath(file)
        self.load_configuration(file)

    def load_configuration(self, filename, restore_window_geometry=True):
        self.last_save_config_file = filename
        self.ui.actionSave_configuration.setText('Save configuration %s' % filename)
        save_data = load_appconfig(filename).get('lyse_state', {})
        if 'singleshot' in save_data:
            self.singleshot_routinebox.add_routines(save_data['singleshot'], clear_existing=True)
        if 'lastsingleshotfolder' in save_data:
            self.singleshot_routinebox.last_opened_routine_folder = save_data['lastsingleshotfolder']
        if 'multishot' in save_data:
            self.multishot_routinebox.add_routines(save_data['multishot'], clear_existing=True)
        if 'lastmultishotfolder' in save_data:
            self.multishot_routinebox.last_opened_routine_folder = save_data['lastmultishotfolder']
        if 'lastfileboxfolder' in save_data:
            self.filebox.last_opened_shots_folder = save_data['lastfileboxfolder']
        if 'analysis_paused' in save_data and save_data['analysis_paused']:
            self.filebox.pause_analysis()
        if restore_window_geometry:
            self.load_window_geometry_configuration(filename)

        # Set as self.last_save_data:
        save_data = self.get_save_data()
        self.last_save_data = save_data
        self.ui.actionSave_configuration_as.setEnabled(True)
        self.ui.actionRevert_configuration.setEnabled(True)

    def load_window_geometry_configuration(self, filename):
        """Load only the window geometry from the config file. It's useful to have this
        separate from the rest of load_configuration so that it can be called before the
        window is shown."""
        save_data = load_appconfig(filename)['lyse_state']
        if 'screen_geometry' not in save_data:
            return
        screen_geometry = save_data['screen_geometry']
        # Only restore the window size and position, and splitter
        # positions if the screen is the same size/same number of monitors
        # etc. This prevents the window moving off the screen if say, the
        # position was saved when 2 monitors were plugged in but there is
        # only one now, and the splitters may not make sense in light of a
        # different window size, so better to fall back to defaults:
        current_screen_geometry = lyse.utils.get_screen_geometry(self.qapplication)
        if current_screen_geometry == screen_geometry:
            if 'window_size' in save_data:
                self.ui.resize(*save_data['window_size'])
            if 'window_pos' in save_data:
                self.ui.move(*save_data['window_pos'])
            if 'splitter' in save_data:
                self.ui.splitter.setSizes(save_data['splitter'])
            if 'splitter_vertical' in save_data:
                self.ui.splitter_vertical.setSizes(save_data['splitter_vertical'])
            if 'splitter_horizontal' in save_data:
                self.ui.splitter_horizontal.setSizes(save_data['splitter_horizontal'])

    def setup_config(self):
        required_config_params = {"DEFAULT": ["apparatus_name"],
                                  "programs": ["text_editor",
                                               "text_editor_arguments",
                                               "hdf5_viewer",
                                               "hdf5_viewer_arguments"],
                                  "paths": ["shared_drive",
                                            "experiment_shot_storage",
                                            "analysislib"],
                                  "ports": ["lyse"]
                                  }
        self.exp_config = LabConfig(required_params=required_config_params)

    def connect_signals(self):
        # Keyboard shortcuts:
        QtWidgets.QShortcut('Del', self.ui, lambda: self.delete_items(True))
        QtWidgets.QShortcut('Shift+Del', self.ui, lambda: self.delete_items(False))

    def on_save_dataframe_triggered(self, choose_folder=True):
        df = self.filebox.shots_model.dataframe.copy()
        if len(df) > 0:
            default = self.exp_config.get('paths', 'experiment_shot_storage')
            if choose_folder:
                save_path = QtWidgets.QFileDialog.getExistingDirectory(self.ui, 'Select a Folder for the Dataframes', default)
                if type(save_path) is tuple:
                    save_path, _ = save_path
                if not save_path:
                    # User cancelled
                    return
            sequences = df.sequence.unique()
            for sequence in sequences:
                sequence_df = pandas.DataFrame(df[df['sequence'] == sequence], columns=df.columns).dropna(axis=1, how='all')
                labscript = sequence_df['labscript'].iloc[0]
                filename = "dataframe_{}_{}.pkl".format(sequence.to_pydatetime().strftime("%Y%m%dT%H%M%S"),labscript[:-3])
                if not choose_folder:
                    save_path = os.path.dirname(sequence_df['filepath'].iloc[0])
                sequence_df.infer_objects()
                for col in sequence_df.columns :
                    if sequence_df[col].dtype == object:
                        sequence_df[col] = pandas.to_numeric(sequence_df[col], errors='ignore')
                sequence_df.to_pickle(os.path.join(save_path, filename))
        else:
            lyse.utils.error_dialog(self.app, 'Dataframe is empty')

    def on_load_dataframe_triggered(self):
        default = os.path.join(self.exp_config.get('paths', 'experiment_shot_storage'), 'dataframe.pkl')
        file = QtWidgets.QFileDialog.getOpenFileName(self.ui,
                        'Select dataframe file to load',
                        default,
                        "dataframe files (*.pkl *.msg)")
        if type(file) is tuple:
            file, _ = file
        if not file:
            # User cancelled
            return
        # Convert to standard platform specific path, otherwise Qt likes
        # forward slashes:
        file = os.path.abspath(file)
        if file.endswith('.msg'):
            # try to read msgpack in case using older pandas
            try:
                df = pandas.read_msgpack(file).sort_values("run time").reset_index()
                # raise a deprecation warning if this succeeds
                msg = """msgpack support is being dropped by pandas >= 1.0.0.
                Please resave this dataframe to use the new format."""
                warnings.warn(dedent(msg),DeprecationWarning)
            except AttributeError as err:
                # using newer pandas that can't read msg
                msg = """msgpack is no longer supported by pandas.
                To read this dataframe, you must downgrade pandas to < 1.0.0.
                You can then read this dataframe and resave it with the new format."""
                raise DeprecationWarning(dedent(msg)) from err
        else:
            df = pandas.read_pickle(file).sort_values("run time").reset_index()
                
        # Check for changes in the shot files since the dataframe was exported
        def changed_since(filepath, time):
            if os.path.isfile(filepath):
                return os.path.getmtime(filepath) > time
            else:
                return False

        filepaths = df["filepath"].tolist()
        changetime_cache = os.path.getmtime(file)
        need_updating = np.where(list(map(lambda x: changed_since(x, changetime_cache), filepaths)))[0]
        need_updating = np.sort(need_updating)[::-1]  # sort in descending order to not remove the wrong items with pop

        # Reload the files where changes where made since exporting
        for index in need_updating:
            filepath = filepaths.pop(index)
            self.filebox.incoming_queue.put(filepath)
        df = df.drop(need_updating)
        
        self.filebox.shots_model.add_files(filepaths, df, done=True)

    def delete_items(self, confirm):
        """Delete items from whichever box has focus, with optional confirmation
        dialog"""
        if self.filebox.ui.tableView.hasFocus():
            self.filebox.shots_model.remove_selection(confirm)
        if self.singleshot_routinebox.ui.treeView.hasFocus():
            self.singleshot_routinebox.remove_selection(confirm)
        if self.multishot_routinebox.ui.treeView.hasFocus():
            self.multishot_routinebox.remove_selection(confirm)
>>>>>>> 641e5ca1

import lyse.main_window

if __name__ == "__main__":

<<<<<<< HEAD
=======
    splash.update_text('starting GUI')
>>>>>>> 641e5ca1
    qapplication = QtWidgets.QApplication.instance()
    if qapplication is None:
        qapplication = QtWidgets.QApplication(sys.argv)
    qapplication.setAttribute(QtCore.Qt.AA_DontShowIconsInMenus, False)

<<<<<<< HEAD
    app = lyse.main_window.Lyse(qapplication, splash)
=======
    app = Lyse(qapplication)

    # Let the interpreter run every 500ms so it sees Ctrl-C interrupts:
    timer = QtCore.QTimer()
    timer.start(500)
    timer.timeout.connect(lambda: None)  # Let the interpreter run each 500 ms.
    # Upon seeing a ctrl-c interrupt, quit the event loop
    signal.signal(signal.SIGINT, lambda *args: qapplication.exit())
>>>>>>> 641e5ca1
    
    splash.hide()
    qapplication.exec_()

<<<<<<< HEAD
    # Shutdown the webserver.  Should be managed by the main window
=======
    # Shutdown the webserver.
>>>>>>> 641e5ca1
    app.server.shutdown()<|MERGE_RESOLUTION|>--- conflicted
+++ resolved
@@ -13,7 +13,7 @@
 """Top level Lyse GUI
 """
 import os
-
+import labscript_utils.excepthook
 
 # Associate app windows with OS menu shortcuts, must be before any GUI calls, apparently
 import desktop_app
@@ -25,12 +25,6 @@
 splash.show()
 
 splash.update_text('importing standard library modules')
-<<<<<<< HEAD
-# stdlib imports
-import sys
-
-from qtutils.qt import QtCore, QtWidgets
-=======
 import time
 import sys
 import queue
@@ -508,24 +502,16 @@
             self.singleshot_routinebox.remove_selection(confirm)
         if self.multishot_routinebox.ui.treeView.hasFocus():
             self.multishot_routinebox.remove_selection(confirm)
->>>>>>> 641e5ca1
-
-import lyse.main_window
+
 
 if __name__ == "__main__":
 
-<<<<<<< HEAD
-=======
     splash.update_text('starting GUI')
->>>>>>> 641e5ca1
     qapplication = QtWidgets.QApplication.instance()
     if qapplication is None:
         qapplication = QtWidgets.QApplication(sys.argv)
     qapplication.setAttribute(QtCore.Qt.AA_DontShowIconsInMenus, False)
 
-<<<<<<< HEAD
-    app = lyse.main_window.Lyse(qapplication, splash)
-=======
     app = Lyse(qapplication)
 
     # Let the interpreter run every 500ms so it sees Ctrl-C interrupts:
@@ -534,14 +520,9 @@
     timer.timeout.connect(lambda: None)  # Let the interpreter run each 500 ms.
     # Upon seeing a ctrl-c interrupt, quit the event loop
     signal.signal(signal.SIGINT, lambda *args: qapplication.exit())
->>>>>>> 641e5ca1
     
     splash.hide()
     qapplication.exec_()
 
-<<<<<<< HEAD
-    # Shutdown the webserver.  Should be managed by the main window
-=======
     # Shutdown the webserver.
->>>>>>> 641e5ca1
     app.server.shutdown()