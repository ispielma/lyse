--- conflicted
+++ resolved
@@ -1810,10 +1810,6 @@
         self.filebox = FileBox(self.ui.verticalLayout_filebox, self.exp_config,
                                to_singleshot, from_singleshot, to_multishot, from_multishot)
 
-<<<<<<< HEAD
-        self.ui.actionSave_dataframe.triggered.connect(self.on_save_dataframe_triggered)
-        self.ui.actionLoad_dataframe.triggered.connect(self.on_load_dataframe_triggered)
-=======
         self.last_save_config_file = None
         self.last_save_data = None
 
@@ -1821,7 +1817,8 @@
         self.ui.actionRevert_configuration.triggered.connect(self.on_revert_configuration_triggered)
         self.ui.actionSave_configuration.triggered.connect(self.on_save_configuration_triggered)
         self.ui.actionSave_configuration_as.triggered.connect(self.on_save_configuration_as_triggered)
->>>>>>> f2d6728f
+        self.ui.actionSave_dataframe.triggered.connect(self.on_save_dataframe_triggered)
+        self.ui.actionLoad_dataframe.triggered.connect(self.on_load_dataframe_triggered)
 
         self.ui.resize(1600, 900)
 
