from __future__ import division, unicode_literals, print_function, absolute_import  # Ease the transition to Python 3

import os
import labscript_utils.excepthook

try:
    from labscript_utils import check_version
except ImportError:
    raise ImportError('Require labscript_utils > 2.1.0')

check_version('labscript_utils', '2.10.0', '3')
# Splash screen
from labscript_utils.splash import Splash
splash = Splash(os.path.join(os.path.dirname(__file__), 'lyse.svg'))
splash.show()

splash.update_text('importing standard library modules')
# stdlib imports
import sys
import socket
import logging
import threading
import signal
import subprocess
import time
import traceback
import pprint
import ast

# 3rd party imports:
splash.update_text('importing numpy')
import numpy as np
splash.update_text('importing h5_lock and h5py')
import labscript_utils.h5_lock
import h5py
splash.update_text('importing pandas')
import pandas

splash.update_text('importing Qt')
check_version('qtutils', '2.2.2', '3.0.0')

splash.update_text('importing labscript suite modules')
check_version('labscript_utils', '2.12.4', '3')

from labscript_utils.ls_zprocess import ZMQServer, ProcessTree
import zprocess
from labscript_utils.labconfig import LabConfig, config_prefix
from labscript_utils.setup_logging import setup_logging
from labscript_utils.qtwidgets.headerview_with_widgets import HorizontalHeaderViewWithWidgets
from labscript_utils.qtwidgets.outputbox import OutputBox
import labscript_utils.shared_drive as shared_drive

from lyse.dataframe_utilities import (concat_with_padding,
                                      get_dataframe_from_shot,
                                      replace_with_padding)

from qtutils.qt import QtCore, QtGui, QtWidgets
from qtutils.qt.QtCore import pyqtSignal as Signal
from qtutils import inmain_decorator, inmain, UiLoader, DisconnectContextManager
from qtutils.auto_scroll_to_end import set_auto_scroll_to_end
import qtutils.icons

from labscript_utils import PY2
if PY2:
    str = unicode
    import Queue as queue
else:
    import queue
from lyse import LYSE_DIR

process_tree = ProcessTree.instance()

# Set a meaningful name for zlock client id:
process_tree.zlock_client.set_process_name('lyse')


def set_win_appusermodel(window_id):
    from labscript_utils.winshell import set_appusermodel, appids, app_descriptions
    icon_path = os.path.join(LYSE_DIR, 'lyse.ico')
    executable = sys.executable.lower()
    if not executable.endswith('w.exe'):
        executable = executable.replace('.exe', 'w.exe')
    relaunch_command = executable + ' ' + os.path.join(LYSE_DIR, '__main__.py')
    relaunch_display_name = app_descriptions['lyse']
    set_appusermodel(window_id, appids['lyse'], icon_path, relaunch_command, relaunch_display_name)


@inmain_decorator()
def error_dialog(message):
    QtWidgets.QMessageBox.warning(app.ui, 'lyse', message)


@inmain_decorator()
def question_dialog(message):
    reply = QtWidgets.QMessageBox.question(app.ui, 'lyse', message,
                                       QtWidgets.QMessageBox.Yes | QtWidgets.QMessageBox.No)
    return (reply == QtWidgets.QMessageBox.Yes)


def scientific_notation(x, sigfigs=4, mode='eng'):
    """Returns a unicode string of the float f in scientific notation"""

    times = u'\u00d7'
    thinspace = u'\u2009'
    hairspace = u'\u200a'
    sups = {u'-': u'\u207b',
            u'0': u'\u2070',
            u'1': u'\xb9',
            u'2': u'\xb2',
            u'3': u'\xb3',
            u'4': u'\u2074',
            u'5': u'\u2075',
            u'6': u'\u2076',
            u'7': u'\u2077',
            u'8': u'\u2078',
            u'9': u'\u2079'}

    prefixes = {
        -24: u"y",
        -21: u"z",
        -18: u"a",
        -15: u"f",
        -12: u"p",
        -9: u"n",
        -6: u"\u03bc",
        -3: u"m",
        0: u"",
        3: u"k",
        6: u"M",
        9: u"G",
        12: u"T",
        15: u"P",
        18: u"E",
        21: u"Z",
        24: u"Y"
    }

    if not isinstance(x, float):
        raise TypeError('x must be floating point number')
    if np.isnan(x) or np.isinf(x):
        return str(x)
    if x != 0:
        exponent = int(np.floor(np.log10(np.abs(x))))
        # Only multiples of 10^3
        exponent = int(np.floor(exponent / 3) * 3)
    else:
        exponent = 0

    significand = x / 10 ** exponent
    pre_decimal, post_decimal = divmod(significand, 1)
    digits = sigfigs - len(str(int(pre_decimal)))
    significand = round(significand, digits)
    result = str(significand)
    if exponent:
        if mode == 'exponential':
            superscript = ''.join(sups.get(char, char) for char in str(exponent))
            result += thinspace + times + thinspace + '10' + superscript
        elif mode == 'eng':
            try:
                # If our number has an SI prefix then use it
                prefix = prefixes[exponent]
                result += hairspace + prefix
            except KeyError:
                # Otherwise display in scientific notation
                superscript = ''.join(sups.get(char, char) for char in str(exponent))
                result += thinspace + times + thinspace + '10' + superscript
    return result


def get_screen_geometry():
    """Return the a list of the geometries of each screen: each a tuple of
    left, top, width and height"""
    geoms = []
    desktop = qapplication.desktop()
    for i in range(desktop.screenCount()):
        sg = desktop.screenGeometry(i)
        geoms.append((sg.left(), sg.top(), sg.width(), sg.height()))
    return geoms


class WebServer(ZMQServer):

    def handler(self, request_data):
        logger.info('WebServer request: %s' % str(request_data))
        if request_data == 'hello':
            return 'hello'
        elif request_data == 'get dataframe':
            # infer_objects() picks fixed datatypes for columns that are compatible with
            # fixed datatypes, dramatically speeding up pickling. It is called here
            # rather than when updating the dataframe as calling it during updating may
            # call it needlessly often, whereas it only needs to be called prior to
            # sending the dataframe to a client requesting it, as we're doing now.
            app.filebox.shots_model.infer_objects()
            return app.filebox.shots_model.dataframe
        elif isinstance(request_data, dict):
            if 'filepath' in request_data:
                h5_filepath = shared_drive.path_to_local(request_data['filepath'])
                if isinstance(h5_filepath, bytes):
                    h5_filepath = h5_filepath.decode('utf8')
                if not isinstance(h5_filepath, str):
                    raise AssertionError(str(type(h5_filepath)) + ' is not str or bytes')
                app.filebox.incoming_queue.put(h5_filepath)
                return 'added successfully'
        elif isinstance(request_data, str):
            # Just assume it's a filepath:
            app.filebox.incoming_queue.put(shared_drive.path_to_local(request_data))
            return "Experiment added successfully\n"

        return ("error: operation not supported. Recognised requests are:\n "
                "'get dataframe'\n 'hello'\n {'filepath': <some_h5_filepath>}")


class LyseMainWindow(QtWidgets.QMainWindow):
    # A signal to show that the window is shown and painted.
    firstPaint = Signal()

    # A signal for when the window manager has created a new window for this widget:
    newWindow = Signal(int)

    def __init__(self, *args, **kwargs):
        QtWidgets.QMainWindow.__init__(self, *args, **kwargs)
        self._previously_painted = False
        self.closing = False

    def closeEvent(self, event):
        if self.closing:
            return QtWidgets.QMainWindow.closeEvent(self, event)
        if app.on_close_event():
            self.closing = True
            timeout_time = time.time() + 2
            self.delayedClose(timeout_time)
        event.ignore()

    def delayedClose(self, timeout_time):
        if not all(app.workers_terminated().values()) and time.time() < timeout_time:
            QtCore.QTimer.singleShot(50, lambda: self.delayedClose(timeout_time))
        else:
            QtCore.QTimer.singleShot(0, self.close)

    def event(self, event):
        result = QtWidgets.QMainWindow.event(self, event)
        if event.type() == QtCore.QEvent.WinIdChange:
            self.newWindow.emit(self.effectiveWinId())
        return result

    def paintEvent(self, event):
        result = QtWidgets.QMainWindow.paintEvent(self, event)
        if not self._previously_painted:
            self._previously_painted = True
            self.firstPaint.emit()
        return result


class AnalysisRoutine(object):

    def __init__(self, filepath, model, output_box_port, checked=QtCore.Qt.Checked):
        self.filepath = filepath
        self.shortname = os.path.basename(self.filepath)
        self.model = model
        self.output_box_port = output_box_port
        
        self.COL_ACTIVE = RoutineBox.COL_ACTIVE
        self.COL_STATUS = RoutineBox.COL_STATUS
        self.COL_NAME = RoutineBox.COL_NAME
        self.ROLE_FULLPATH = RoutineBox.ROLE_FULLPATH
        
        self.error = False
        self.done = False
        
        self.to_worker, self.from_worker, self.worker = self.start_worker()
        
        # Make a row to put into the model:
        active_item =  QtGui.QStandardItem()
        active_item.setCheckable(True)
        active_item.setCheckState(checked)
        info_item = QtGui.QStandardItem()
        name_item = QtGui.QStandardItem(self.shortname)
        name_item.setToolTip(self.filepath)
        name_item.setData(self.filepath, self.ROLE_FULLPATH)
        self.model.appendRow([active_item, info_item, name_item])
            
        self.exiting = False
        
    def start_worker(self):
        # Start a worker process for this analysis routine:
        worker_path = os.path.join(LYSE_DIR, 'analysis_subprocess.py')

        child_handles = process_tree.subprocess(
            worker_path,
            output_redirection_port=self.output_box_port,
            startup_timeout=30,
        )
        
        to_worker, from_worker, worker = child_handles
        # Tell the worker what script it with be executing:
        to_worker.put(self.filepath)
        return to_worker, from_worker, worker
        
    def do_analysis(self, filepath):
        self.to_worker.put(['analyse', filepath])
        signal, data = self.from_worker.get()
        if signal == 'error':
            return False, data
        elif signal == 'done':
            return True, data
        else:
            raise ValueError('invalid signal %s'%str(signal))
        
    @inmain_decorator()
    def set_status(self, status):
        index = self.get_row_index()
        if index is None:
            # Yelp, we've just been deleted. Nothing to do here.
            return
        status_item = self.model.item(index, self.COL_STATUS)
        if status == 'done':
            status_item.setIcon(QtGui.QIcon(':/qtutils/fugue/tick'))
            self.done = True
            self.error = False
        elif status == 'working':
            status_item.setIcon(QtGui.QIcon(':/qtutils/fugue/hourglass'))
            self.done = False
            self.error = False
        elif status == 'error':
            status_item.setIcon(QtGui.QIcon(':/qtutils/fugue/exclamation'))
            self.error = True
            self.done = False
        elif status == 'clear':
            status_item.setData(None, QtCore.Qt.DecorationRole)
            self.done = False
            self.error = False
        else:
            raise ValueError(status)
        
    @inmain_decorator()
    def enabled(self):
        index = self.get_row_index()
        if index is None:
            # Yelp, we've just been deleted.
            return False
        enabled_item = self.model.item(index, self.COL_ACTIVE)
        return (enabled_item.checkState() == QtCore.Qt.Checked)
        
    def get_row_index(self):
        """Returns the row index for this routine's row in the model"""
        for row in range(self.model.rowCount()):
            name_item = self.model.item(row, self.COL_NAME)
            fullpath = name_item.data(self.ROLE_FULLPATH)
            if fullpath == self.filepath:
                return row

    def restart(self):
        # TODO set status to 'restarting' or an icon or something, and gray out the item?
        self.end_child(restart=True)
        
    def remove(self):
        """End the child process and remove from the treeview"""
        self.end_child()
        index = self.get_row_index()
        if index is None:
            # Already gone
            return
        self.model.removeRow(index)
         
    def end_child(self, restart=False):
        self.to_worker.put(['quit', None])
        timeout_time = time.time() + 2
        self.exiting = True
        QtCore.QTimer.singleShot(50,
            lambda: self.check_child_exited(self.worker, timeout_time, kill=False, restart=restart))

    def check_child_exited(self, worker, timeout_time, kill=False, restart=False):
        worker.poll()
        if worker.returncode is None and time.time() < timeout_time:
            QtCore.QTimer.singleShot(50,
                lambda: self.check_child_exited(worker, timeout_time, kill, restart))
            return
        elif worker.returncode is None:
            if not kill:
                worker.terminate()
                app.output_box.output('%s worker not responding.\n'%self.shortname)
                timeout_time = time.time() + 2
                QtCore.QTimer.singleShot(50,
                    lambda: self.check_child_exited(worker, timeout_time, kill=True, restart=restart))
                return
            else:
                worker.kill()
                app.output_box.output('%s worker killed\n'%self.shortname, red=True)
        elif kill:
            app.output_box.output('%s worker terminated\n'%self.shortname, red=True)
        else:
            app.output_box.output('%s worker exited cleanly\n'%self.shortname)
        
        # if analysis was running notify analysisloop that analysis has failed
        self.from_worker.put(('error', {}))

        if restart:
            self.to_worker, self.from_worker, self.worker = self.start_worker()
            app.output_box.output('%s worker restarted\n'%self.shortname)
        self.exiting = False


class TreeView(QtWidgets.QTreeView):
    leftClicked = Signal(QtCore.QModelIndex)
    doubleLeftClicked = Signal(QtCore.QModelIndex)
    """A QTreeView that emits a custom signal leftClicked(index) after a left
    click on a valid index, and doubleLeftClicked(index) (in addition) on
    double click."""

    def __init__(self, *args):
        QtWidgets.QTreeView.__init__(self, *args)
        self._pressed_index = None
        self._double_click = False

    def mousePressEvent(self, event):
        result = QtWidgets.QTreeView.mousePressEvent(self, event)
        index = self.indexAt(event.pos())
        if event.button() == QtCore.Qt.LeftButton and index.isValid():
            self._pressed_index = self.indexAt(event.pos())
        return result

    def leaveEvent(self, event):
        result = QtWidgets.QTreeView.leaveEvent(self, event)
        self._pressed_index = None
        self._double_click = False
        return result

    def mouseDoubleClickEvent(self, event):
        # Ensure our left click event occurs regardless of whether it is the
        # second click in a double click or not
        result = QtWidgets.QTreeView.mouseDoubleClickEvent(self, event)
        index = self.indexAt(event.pos())
        if event.button() == QtCore.Qt.LeftButton and index.isValid():
            self._pressed_index = self.indexAt(event.pos())
            self._double_click = True
        return result

    def mouseReleaseEvent(self, event):
        result = QtWidgets.QTreeView.mouseReleaseEvent(self, event)
        index = self.indexAt(event.pos())
        if event.button() == QtCore.Qt.LeftButton and index.isValid() and index == self._pressed_index:
            self.leftClicked.emit(index)
            if self._double_click:
                self.doubleLeftClicked.emit(index)
        self._pressed_index = None
        self._double_click = False
        return result

        
class RoutineBox(object):
    
    COL_ACTIVE = 0
    COL_STATUS = 1
    COL_NAME = 2
    ROLE_FULLPATH = QtCore.Qt.UserRole + 1
    # This data (stored in the name item) does not necessarily match
    # the position in the model. It will be set just
    # prior to sort() being called with this role as the sort data.
    # This is how we will reorder the model's rows instead of
    # using remove/insert.
    ROLE_SORTINDEX = QtCore.Qt.UserRole + 2
    
    def __init__(self, container, exp_config, filebox, from_filebox, to_filebox, output_box_port, multishot=False):
        self.multishot = multishot
        self.filebox = filebox
        self.exp_config = exp_config
        self.from_filebox = from_filebox
        self.to_filebox = to_filebox
        self.output_box_port = output_box_port
        
        self.logger = logging.getLogger('lyse.RoutineBox.%s'%('multishot' if multishot else 'singleshot'))  
        
        loader = UiLoader()
        loader.registerCustomWidget(TreeView)
        self.ui = loader.load(os.path.join(LYSE_DIR, 'routinebox.ui'))
        container.addWidget(self.ui)

        if multishot:
            self.ui.groupBox.setTitle('Multishot routines')
        else:
            self.ui.groupBox.setTitle('Singleshot routines')

        self.model = UneditableModel()
        self.header = HorizontalHeaderViewWithWidgets(self.model)
        self.ui.treeView.setHeader(self.header)
        self.ui.treeView.setModel(self.model)
        
        active_item = QtGui.QStandardItem()
        active_item.setToolTip('Whether the analysis routine should run')
        status_item = QtGui.QStandardItem()
        status_item.setIcon(QtGui.QIcon(':qtutils/fugue/information'))
        status_item.setToolTip('The status of this analyis routine\'s execution')
        name_item = QtGui.QStandardItem('name')
        name_item.setToolTip('The name of the python script for the analysis routine')

        self.select_all_checkbox = QtWidgets.QCheckBox()
        self.select_all_checkbox.setToolTip('whether the analysis routine should run')
        self.header.setWidget(self.COL_ACTIVE, self.select_all_checkbox)
        self.header.setStretchLastSection(True)
        self.select_all_checkbox.setTristate(False)
        
        self.model.setHorizontalHeaderItem(self.COL_ACTIVE, active_item)
        self.model.setHorizontalHeaderItem(self.COL_STATUS, status_item)
        self.model.setHorizontalHeaderItem(self.COL_NAME, name_item)
        self.model.setSortRole(self.ROLE_SORTINDEX)
        
        self.ui.treeView.resizeColumnToContents(self.COL_ACTIVE)
        self.ui.treeView.resizeColumnToContents(self.COL_STATUS)
        self.ui.treeView.setColumnWidth(self.COL_NAME, 200)
        
        self.ui.treeView.setContextMenuPolicy(QtCore.Qt.CustomContextMenu)
        # Make the actions for the context menu:
        self.action_set_selected_active = QtWidgets.QAction(
            QtGui.QIcon(':qtutils/fugue/ui-check-box'), 'set selected routines active',  self.ui)
        self.action_set_selected_inactive = QtWidgets.QAction(
            QtGui.QIcon(':qtutils/fugue/ui-check-box-uncheck'), 'set selected routines inactive',  self.ui)
        self.action_restart_selected = QtWidgets.QAction(
            QtGui.QIcon(':qtutils/fugue/arrow-circle'), 'restart worker process for selected routines',  self.ui)
        self.action_remove_selected = QtWidgets.QAction(
            QtGui.QIcon(':qtutils/fugue/minus'), 'Remove selected routines',  self.ui)
        self.last_opened_routine_folder = self.exp_config.get('paths', 'analysislib')
        
        self.routines = []
        
        self.connect_signals()

        self.analysis = threading.Thread(target = self.analysis_loop)
        self.analysis.daemon = True
        self.analysis.start()
        
    def connect_signals(self):
        self.ui.toolButton_add_routines.clicked.connect(self.on_add_routines_clicked)
        self.ui.toolButton_remove_routines.clicked.connect(self.on_remove_selection)
        self.model.itemChanged.connect(self.on_model_item_changed)
        self.ui.treeView.doubleLeftClicked.connect(self.on_treeview_double_left_clicked)
        # A context manager with which we can temporarily disconnect the above connection.
        self.model_item_changed_disconnected = DisconnectContextManager(
            self.model.itemChanged, self.on_model_item_changed)
        self.select_all_checkbox.stateChanged.connect(self.on_select_all_state_changed)
        self.select_all_checkbox_state_changed_disconnected = DisconnectContextManager(
            self.select_all_checkbox.stateChanged, self.on_select_all_state_changed)
        self.ui.treeView.customContextMenuRequested.connect(self.on_treeView_context_menu_requested)
        self.action_set_selected_active.triggered.connect(
            lambda: self.on_set_selected_triggered(QtCore.Qt.Checked))
        self.action_set_selected_inactive.triggered.connect(
            lambda: self.on_set_selected_triggered(QtCore.Qt.Unchecked))
        self.action_restart_selected.triggered.connect(self.on_restart_selected_triggered)
        self.action_remove_selected.triggered.connect(self.on_remove_selection)
        self.ui.toolButton_move_to_top.clicked.connect(self.on_move_to_top_clicked)
        self.ui.toolButton_move_up.clicked.connect(self.on_move_up_clicked)
        self.ui.toolButton_move_down.clicked.connect(self.on_move_down_clicked)
        self.ui.toolButton_move_to_bottom.clicked.connect(self.on_move_to_bottom_clicked)

    def on_add_routines_clicked(self):
        routine_files = QtWidgets.QFileDialog.getOpenFileNames(self.ui,
                                                           'Select analysis routines',
                                                           self.last_opened_routine_folder,
                                                           "Python scripts (*.py)")
        if type(routine_files) is tuple:
            routine_files, _ = routine_files

        if not routine_files:
            # User cancelled selection
            return
        # Convert to standard platform specific path, otherwise Qt likes forward slashes:
        routine_files = [os.path.abspath(routine_file) for routine_file in routine_files]

        # Save the containing folder for use next time we open the dialog box:
        self.last_opened_routine_folder = os.path.dirname(routine_files[0])
        self.add_routines([(routine_file, QtCore.Qt.Checked) for routine_file in routine_files])

    def add_routines(self, routine_files, clear_existing=False):
        """Add routines to the routine box, where routine_files is a list of
        tuples containing the filepath and whether the routine is enabled or
        not when it is added. if clear_existing == True, then any existing
        analysis routines will be cleared before the new ones are added."""
        if clear_existing:
            for routine in self.routines[:]:
                routine.remove()
                self.routines.remove(routine)

        # Queue the files to be opened:
        for filepath, checked in routine_files:
            if filepath in [routine.filepath for routine in self.routines]:
                app.output_box.output('Warning: Ignoring duplicate analysis routine %s\n'%filepath, red=True)
                continue
            routine = AnalysisRoutine(filepath, self.model, self.output_box_port, checked)
            self.routines.append(routine)
        self.update_select_all_checkstate()
        
    def on_treeview_double_left_clicked(self, index):
        # If double clicking on the the name item, open
        # the routine in the specified text editor:
        if index.column() != self.COL_NAME:
            return
        name_item = self.model.item(index.row(), self.COL_NAME)
        routine_filepath = name_item.data(self.ROLE_FULLPATH)
        # get path to text editor
        editor_path = self.exp_config.get('programs', 'text_editor')
        editor_args = self.exp_config.get('programs', 'text_editor_arguments')
        # Get the current labscript file:
        if not editor_path:
            error_dialog("No editor specified in the labconfig.")
        if '{file}' in editor_args:
            # Split the args on spaces into a list, replacing {file} with the labscript file
            editor_args = [arg if arg != '{file}' else routine_filepath for arg in editor_args.split()]
        else:
            # Otherwise if {file} isn't already in there, append it to the other args:
            editor_args = [routine_filepath] + editor_args.split()
        try:
            subprocess.Popen([editor_path] + editor_args)
        except Exception as e:
            error_dialog("Unable to launch text editor specified in %s. Error was: %s" %
                         (self.exp_config.config_path, str(e)))
                         
    def on_remove_selection(self):
        self.remove_selection()

    def remove_selection(self, confirm=True):
        selected_indexes = self.ui.treeView.selectedIndexes()
        selected_rows = set(index.row() for index in selected_indexes)
        if not selected_rows:
            return
        if confirm and not question_dialog("Remove %d routines?" % len(selected_rows)):
            return
        name_items = [self.model.item(row, self.COL_NAME) for row in selected_rows]
        filepaths = [item.data(self.ROLE_FULLPATH) for item in name_items]
        for routine in self.routines[:]:
            if routine.filepath in filepaths:
                routine.remove()
                self.routines.remove(routine)
        self.update_select_all_checkstate()
        
    def on_model_item_changed(self, item):
        if item.column() == self.COL_ACTIVE:
            self.update_select_all_checkstate()
        
    def on_select_all_state_changed(self, state):
        with self.select_all_checkbox_state_changed_disconnected:
            # Do not allow a switch *to* a partially checked state:
            self.select_all_checkbox.setTristate(False)
        state = self.select_all_checkbox.checkState()
        with self.model_item_changed_disconnected:
            for row in range(self.model.rowCount()):
                active_item = self.model.item(row, self.COL_ACTIVE)
                active_item.setCheckState(state)
        
    def on_treeView_context_menu_requested(self, point):
        menu = QtWidgets.QMenu(self.ui.treeView)
        menu.addAction(self.action_set_selected_active)
        menu.addAction(self.action_set_selected_inactive)
        menu.addAction(self.action_restart_selected)
        menu.addAction(self.action_remove_selected)
        menu.exec_(QtGui.QCursor.pos())
        
    def on_set_selected_triggered(self, active):
        selected_indexes = self.ui.treeView.selectedIndexes()
        selected_rows = set(index.row() for index in selected_indexes)
        for row in selected_rows:
            active_item = self.model.item(row, self.COL_ACTIVE)
            active_item.setCheckState(active)
        self.update_select_all_checkstate()

    def on_move_to_top_clicked(self):
        selected_indexes = self.ui.treeView.selectedIndexes()
        selected_rows = set(index.row() for index in selected_indexes)
        n = self.model.rowCount()
        i_selected = 0
        i_unselected = len(selected_rows)
        order = []
        for i in range(n):
            if i in selected_rows:
                order.append(i_selected)
                i_selected += 1
            else:
                order.append(i_unselected)
                i_unselected += 1
        self.reorder(order)
        
    def on_move_up_clicked(self):
        selected_indexes = self.ui.treeView.selectedIndexes()
        selected_rows = set(index.row() for index in selected_indexes)
        n = self.model.rowCount()
        order = []
        last_unselected_index = None
        for i in range(n):
            if i in selected_rows:
                if last_unselected_index is None:
                    order.append(i)
                else:
                    order.append(i - 1)
                    order[last_unselected_index] += 1
            else:
                last_unselected_index = i
                order.append(i)
        self.reorder(order)
        
    def on_move_down_clicked(self):
        selected_indexes = self.ui.treeView.selectedIndexes()
        selected_rows = set(index.row() for index in selected_indexes)
        n = self.model.rowCount()
        order = []
        last_unselected_index = None
        for i in reversed(range(n)):
            if i in selected_rows:
                if last_unselected_index is None:
                    order.insert(0, i)
                else:
                    order.insert(0, i + 1)
                    order[last_unselected_index - n] -= 1
            else:
                last_unselected_index = i
                order.insert(0, i)
        self.reorder(order)
        
    def on_move_to_bottom_clicked(self):
        selected_indexes = self.ui.treeView.selectedIndexes()
        selected_rows = set(index.row() for index in selected_indexes)
        n = self.model.rowCount()
        i_selected = n - len(selected_rows)
        i_unselected = 0
        order = []
        for i in range(n):
            if i in selected_rows:
                order.append(i_selected)
                i_selected += 1
            else:
                order.append(i_unselected)
                i_unselected += 1
        self.reorder(order)
        
    def on_restart_selected_triggered(self):
        selected_indexes = self.ui.treeView.selectedIndexes()
        selected_rows = set(index.row() for index in selected_indexes)
        name_items = [self.model.item(row, self.COL_NAME) for row in selected_rows]
        filepaths = [item.data(self.ROLE_FULLPATH) for item in name_items]
        for routine in self.routines:
            if routine.filepath in filepaths:
                routine.restart()
        self.update_select_all_checkstate()
       
    def analysis_loop(self):
        while True:
            filepath = self.from_filebox.get()
            if self.multishot:
                assert filepath is None
                # TODO: get the filepath of the output h5 file: 
                # filepath = self.filechooserentry.get_text()
            self.logger.info('got a file to process: %s'%filepath)
            self.do_analysis(filepath)
    
    def todo(self):
        """How many analysis routines are not done?"""
        return len([r for r in self.routines if r.enabled() and not r.done])
        
    def do_analysis(self, filepath):
        """Run all analysis routines once on the given filepath,
        which is a shot file if we are a singleshot routine box"""
        for routine in self.routines:
            routine.set_status('clear')
        remaining = self.todo()
        error = False
        updated_data = {}
        while remaining:
            self.logger.debug('%d routines left to do'%remaining)
            for routine in self.routines:
                if routine.enabled() and not routine.done:
                    break
            else:
                routine = None
            if routine is not None:
                self.logger.info('running analysis routine %s'%routine.shortname)
                routine.set_status('working')
                success, updated_data = routine.do_analysis(filepath)
                if success:
                    routine.set_status('done')
                    self.logger.debug('success')
                else:
                    routine.set_status('error')
                    self.logger.debug('failure')
                    error = True
                    break
            # Race conditions here, but it's only for reporting percent done
            # so it doesn't matter if it's wrong briefly:
            remaining = self.todo()
            total = len([r for r in self.routines if r.enabled()])
            done = total - remaining
            try:
                status_percent = 100*float(done)/(remaining + done)
            except ZeroDivisionError:
                # All routines got deleted mid-analysis, we're done here:
                status_percent = 100.0
            self.to_filebox.put(['progress', status_percent, updated_data])
        if error:
            self.to_filebox.put(['error', None, updated_data])
        else:
            self.to_filebox.put(['done', 100.0, {}])
        self.logger.debug('completed analysis of %s'%filepath)
            
    def reorder(self, order):
        assert len(order) == len(set(order)), 'ordering contains non-unique elements'
        # Apply the reordering to the liststore:
        for old_index, new_index in enumerate(order):
            name_item = self.model.item(old_index, self.COL_NAME)
            name_item.setData(new_index, self.ROLE_SORTINDEX)
        self.ui.treeView.sortByColumn(self.COL_NAME, QtCore.Qt.AscendingOrder)
        # Apply new order to our list of routines too:
        self.routines = [self.routines[order.index(i)] for i in range(len(order))]

    def update_select_all_checkstate(self):
        with self.select_all_checkbox_state_changed_disconnected:
            all_states = []
            for row in range(self.model.rowCount()):
                active_item = self.model.item(row, self.COL_ACTIVE)
                all_states.append(active_item.checkState())
            if all(state == QtCore.Qt.Checked for state in all_states):
                self.select_all_checkbox.setCheckState(QtCore.Qt.Checked)
            elif all(state == QtCore.Qt.Unchecked for state in all_states):
                self.select_all_checkbox.setCheckState(QtCore.Qt.Unchecked)
            else:
                self.select_all_checkbox.setCheckState(QtCore.Qt.PartiallyChecked)


class EditColumnsDialog(QtWidgets.QDialog):
    # A signal for when the window manager has created a new window for this widget:
    newWindow = Signal(int)
    close_signal = Signal()

    def __init__(self):
        QtWidgets.QDialog.__init__(self, None, QtCore.Qt.WindowSystemMenuHint | QtCore.Qt.WindowTitleHint)

    def event(self, event):
        result = QtWidgets.QDialog.event(self, event)
        if event.type() == QtCore.QEvent.WinIdChange:
            self.newWindow.emit(self.effectiveWinId())
        return result

    def closeEvent(self, event):
        self.close_signal.emit()
        event.ignore()


class EditColumns(object):
    ROLE_SORT_DATA = QtCore.Qt.UserRole + 1
    COL_VISIBLE = 0
    COL_NAME = 1

    def __init__(self, filebox, column_names, columns_visible):
        self.filebox = filebox
        self.column_names = column_names.copy()
        self.columns_visible = columns_visible.copy()
        self.old_columns_visible = columns_visible.copy()

        loader = UiLoader()
        self.ui = loader.load(os.path.join(LYSE_DIR, 'edit_columns.ui'), EditColumnsDialog())

        self.model = UneditableModel()
        self.header = HorizontalHeaderViewWithWidgets(self.model)
        self.select_all_checkbox = QtWidgets.QCheckBox()
        self.select_all_checkbox.setTristate(False)
        self.ui.treeView.setHeader(self.header)
        self.proxy_model = QtCore.QSortFilterProxyModel()
        self.proxy_model.setSourceModel(self.model)
        self.proxy_model.setFilterCaseSensitivity(QtCore.Qt.CaseInsensitive)
        self.proxy_model.setFilterKeyColumn(self.COL_NAME)
        self.ui.treeView.setSortingEnabled(True)
        self.header.setStretchLastSection(True)
        self.proxy_model.setSortRole(self.ROLE_SORT_DATA)
        self.ui.treeView.setModel(self.proxy_model)
        self.ui.setWindowModality(QtCore.Qt.ApplicationModal)

        self.ui.treeView.setContextMenuPolicy(QtCore.Qt.CustomContextMenu)
        # Make the actions for the context menu:
        self.action_set_selected_visible = QtWidgets.QAction(
            QtGui.QIcon(':qtutils/fugue/ui-check-box'), 'Show selected columns',  self.ui)
        self.action_set_selected_hidden = QtWidgets.QAction(
            QtGui.QIcon(':qtutils/fugue/ui-check-box-uncheck'), 'Hide selected columns',  self.ui)

        self.connect_signals()
        self.populate_model(column_names, self.columns_visible)

    def connect_signals(self):
        if os.name == 'nt':
            self.ui.newWindow.connect(set_win_appusermodel)
        self.ui.close_signal.connect(self.close)
        self.ui.lineEdit_filter.textEdited.connect(self.on_filter_text_edited)
        self.ui.pushButton_make_it_so.clicked.connect(self.make_it_so)
        self.ui.pushButton_cancel.clicked.connect(self.cancel)
        self.model.itemChanged.connect(self.on_model_item_changed)
        # A context manager with which we can temporarily disconnect the above connection.
        self.model_item_changed_disconnected = DisconnectContextManager(
            self.model.itemChanged, self.on_model_item_changed)
        self.select_all_checkbox.stateChanged.connect(self.on_select_all_state_changed)
        self.select_all_checkbox_state_changed_disconnected = DisconnectContextManager(
            self.select_all_checkbox.stateChanged, self.on_select_all_state_changed)
        self.ui.treeView.customContextMenuRequested.connect(self.on_treeView_context_menu_requested)
        self.action_set_selected_visible.triggered.connect(
            lambda: self.on_set_selected_triggered(QtCore.Qt.Checked))
        self.action_set_selected_hidden.triggered.connect(
            lambda: self.on_set_selected_triggered(QtCore.Qt.Unchecked))

    def populate_model(self, column_names, columns_visible):
        self.model.clear()
        self.model.setHorizontalHeaderLabels(['', 'Name'])
        self.header.setWidget(self.COL_VISIBLE, self.select_all_checkbox)
        self.ui.treeView.resizeColumnToContents(self.COL_VISIBLE)
        # Which indices in self.columns_visible the row numbers correspond to
        self.column_indices = {}

        # Remove our special columns from the dict of column names by keeping only tuples:
        column_names = {i: name for i, name in column_names.items() if isinstance(name, tuple)}

        # Sort the column names as comma separated values, converting to lower case:
        sortkey = lambda item: ', '.join(item[1]).lower().strip(', ')

        for column_index, name in sorted(column_names.items(), key=sortkey):
            visible = columns_visible[column_index]
            visible_item = QtGui.QStandardItem()
            visible_item.setCheckable(True)
            if visible:
                visible_item.setCheckState(QtCore.Qt.Checked)
                visible_item.setData(QtCore.Qt.Checked, self.ROLE_SORT_DATA)
            else:
                visible_item.setCheckState(QtCore.Qt.Unchecked)
                visible_item.setData(QtCore.Qt.Unchecked, self.ROLE_SORT_DATA)
            name_as_string = ', '.join(name).strip(', ')
            name_item = QtGui.QStandardItem(name_as_string)
            name_item.setData(sortkey((column_index, name)), self.ROLE_SORT_DATA)
            self.model.appendRow([visible_item, name_item])
            self.column_indices[self.model.rowCount() - 1] = column_index

        self.ui.treeView.resizeColumnToContents(self.COL_NAME)
        self.update_select_all_checkstate()
        self.ui.treeView.sortByColumn(self.COL_NAME, QtCore.Qt.AscendingOrder)

    def on_treeView_context_menu_requested(self, point):
        menu = QtWidgets.QMenu(self.ui)
        menu.addAction(self.action_set_selected_visible)
        menu.addAction(self.action_set_selected_hidden)
        menu.exec_(QtGui.QCursor.pos())

    def on_set_selected_triggered(self, visible):
        selected_indexes = self.ui.treeView.selectedIndexes()
        selected_rows = set(self.proxy_model.mapToSource(index).row() for index in selected_indexes)
        for row in selected_rows:
            visible_item = self.model.item(row, self.COL_VISIBLE)
            self.update_visible_state(visible_item, visible)
        self.update_select_all_checkstate()
        self.do_sort()
        self.filebox.set_columns_visible(self.columns_visible)

    def on_filter_text_edited(self, text):
        self.proxy_model.setFilterWildcard(text)

    def on_select_all_state_changed(self, state):
        with self.select_all_checkbox_state_changed_disconnected:
            # Do not allow a switch *to* a partially checked state:
            self.select_all_checkbox.setTristate(False)
        state = self.select_all_checkbox.checkState()
        for row in range(self.model.rowCount()):
            visible_item = self.model.item(row, self.COL_VISIBLE)
            self.update_visible_state(visible_item, state)
        self.do_sort()
        
        self.filebox.set_columns_visible(self.columns_visible)

    def update_visible_state(self, item, state):
        assert item.column() == self.COL_VISIBLE, "unexpected column"
        row = item.row()
        with self.model_item_changed_disconnected:
            item.setCheckState(state)
            item.setData(state, self.ROLE_SORT_DATA)
            if state == QtCore.Qt.Checked:
                self.columns_visible[self.column_indices[row]] = True
            else:
                self.columns_visible[self.column_indices[row]] = False

    def update_select_all_checkstate(self):
        with self.select_all_checkbox_state_changed_disconnected:
            all_states = []
            for row in range(self.model.rowCount()):
                visible_item = self.model.item(row, self.COL_VISIBLE)
                all_states.append(visible_item.checkState())
            if all(state == QtCore.Qt.Checked for state in all_states):
                self.select_all_checkbox.setCheckState(QtCore.Qt.Checked)
            elif all(state == QtCore.Qt.Unchecked for state in all_states):
                self.select_all_checkbox.setCheckState(QtCore.Qt.Unchecked)
            else:
                self.select_all_checkbox.setCheckState(QtCore.Qt.PartiallyChecked)

    def on_model_item_changed(self, item):
        state = item.checkState()
        self.update_visible_state(item, state)
        self.update_select_all_checkstate()
        self.do_sort()
        self.filebox.set_columns_visible(self.columns_visible)

    def do_sort(self):
        header = self.ui.treeView.header()
        sort_column = header.sortIndicatorSection()
        sort_order = header.sortIndicatorOrder()
        self.ui.treeView.sortByColumn(sort_column, sort_order)

    def update_columns(self, column_names, columns_visible):

        # Index/name mapping may have changed. Get a mapping by *name* of
        # which columns were previously visible, so we can update our by-index
        # mapping in a moment:
        old_columns_visible_by_name = {}
        for old_column_number, visible in self.old_columns_visible.items():
            column_name = self.column_names[old_column_number]
            old_columns_visible_by_name[column_name] = visible

        self.columns_visible = columns_visible.copy()
        self.column_names = column_names.copy()

        # Update the by-index mapping of which columns were visible before editing:
        self.old_columns_visible = {}
        for index, name in self.column_names.items():
            try:
                self.old_columns_visible[index] = old_columns_visible_by_name[name]
            except KeyError:
                # A new column. If editing is cancelled, any new columns
                # should be set to visible:
                self.old_columns_visible[index] = True
        self.populate_model(column_names, self.columns_visible)

    def show(self):
        self.old_columns_visible = self.columns_visible.copy()
        self.ui.show()

    def close(self):
        self.columns_visible = self.old_columns_visible.copy()
        self.filebox.set_columns_visible(self.columns_visible)
        self.populate_model(self.column_names, self.columns_visible)
        self.ui.hide()

    def cancel(self):
        self.ui.close()

    def make_it_so(self):
        self.ui.hide()


class ItemDelegate(QtWidgets.QStyledItemDelegate):

    """An item delegate with a fixed height and a progress bar in one column"""
    EXTRA_ROW_HEIGHT = 2

    def __init__(self, view, model, col_status, role_status_percent):
        self.view = view
        self.model = model
        self.COL_STATUS = col_status
        self.ROLE_STATUS_PERCENT = role_status_percent
        QtWidgets.QStyledItemDelegate.__init__(self)

    def sizeHint(self, *args):
        fontmetrics = QtGui.QFontMetrics(self.view.font())
        text_height = fontmetrics.height()
        row_height = text_height + self.EXTRA_ROW_HEIGHT
        size = QtWidgets.QStyledItemDelegate.sizeHint(self, *args)
        return QtCore.QSize(size.width(), row_height)

    def paint(self, painter, option, index):
        if index.column() == self.COL_STATUS:
            status_percent = self.model.data(index, self.ROLE_STATUS_PERCENT)
            if status_percent == 100:
                # Render as a normal item - this shows whatever icon is set instead of a progress bar.
                return QtWidgets.QStyledItemDelegate.paint(self, painter, option, index)
            else:
                # Method of rendering a progress bar into the view copied from
                # Qt's 'network-torrent' example:
                # http://qt-project.org/doc/qt-4.8/network-torrent-torrentclient-cpp.html

                # Set up a QStyleOptionProgressBar to precisely mimic the
                # environment of a progress bar.
                progress_bar_option = QtWidgets.QStyleOptionProgressBar()
                progress_bar_option.state = QtWidgets.QStyle.State_Enabled
                progress_bar_option.direction = qapplication.layoutDirection()
                progress_bar_option.rect = option.rect
                progress_bar_option.fontMetrics = qapplication.fontMetrics()
                progress_bar_option.minimum = 0
                progress_bar_option.maximum = 100
                progress_bar_option.textAlignment = QtCore.Qt.AlignCenter
                progress_bar_option.textVisible = True

                # Set the progress and text values of the style option.
                progress_bar_option.progress = status_percent
                progress_bar_option.text = '%d%%' % status_percent

                # Draw the progress bar onto the view.
                qapplication.style().drawControl(QtWidgets.QStyle.CE_ProgressBar, progress_bar_option, painter)
        else:
            return QtWidgets.QStyledItemDelegate.paint(self, painter, option, index)


class UneditableModel(QtGui.QStandardItemModel):

    def flags(self, index):
        """Return flags as normal except that the ItemIsEditable
        flag is always False"""
        result = QtGui.QStandardItemModel.flags(self, index)
        return result & ~QtCore.Qt.ItemIsEditable


class TableView(QtWidgets.QTableView):
    leftClicked = Signal(QtCore.QModelIndex)
    doubleLeftClicked = Signal(QtCore.QModelIndex)
    """A QTableView that emits a custom signal leftClicked(index) after a left
    click on a valid index, and doubleLeftClicked(index) (in addition) on
    double click. Multiple inheritance of QObjects is not possible, so we
    are forced to duplicate code instead of sharing code with the extremely
    similar TreeView class in this module"""

    def __init__(self, *args):
        QtWidgets.QTableView.__init__(self, *args)
        self._pressed_index = None
        self._double_click = False

    def mousePressEvent(self, event):
        result = QtWidgets.QTableView.mousePressEvent(self, event)
        index = self.indexAt(event.pos())
        if event.button() == QtCore.Qt.LeftButton and index.isValid():
            self._pressed_index = self.indexAt(event.pos())
        return result

    def leaveEvent(self, event):
        result = QtWidgets.QTableView.leaveEvent(self, event)
        self._pressed_index = None
        self._double_click = False
        return result

    def mouseDoubleClickEvent(self, event):
        # Ensure our left click event occurs regardless of whether it is the
        # second click in a double click or not
        result = QtWidgets.QTableView.mouseDoubleClickEvent(self, event)
        index = self.indexAt(event.pos())
        if event.button() == QtCore.Qt.LeftButton and index.isValid():
            self._pressed_index = self.indexAt(event.pos())
            self._double_click = True
        return result

    def mouseReleaseEvent(self, event):
        result = QtWidgets.QTableView.mouseReleaseEvent(self, event)
        index = self.indexAt(event.pos())
        if event.button() == QtCore.Qt.LeftButton and index.isValid() and index == self._pressed_index:
            self.leftClicked.emit(index)
            if self._double_click:
                self.doubleLeftClicked.emit(index)
        self._pressed_index = None
        self._double_click = False
        return result
        
        
class DataFrameModel(QtCore.QObject):

    COL_STATUS = 0
    COL_FILEPATH = 1

    ROLE_STATUS_PERCENT = QtCore.Qt.UserRole + 1
    ROLE_DELETED_OFF_DISK = QtCore.Qt.UserRole + 2
    
    columns_changed = Signal()

    def __init__(self, view, exp_config):
        QtCore.QObject.__init__(self)
        self._view = view
        self.exp_config = exp_config
        self._model = UneditableModel()
        self.row_number_by_filepath = {}
        self._previous_n_digits = 0

        self._header = HorizontalHeaderViewWithWidgets(self._model)
        self._vertheader = QtWidgets.QHeaderView(QtCore.Qt.Vertical)
        self._vertheader.setSectionResizeMode(QtWidgets.QHeaderView.Fixed)

        # Smaller font for headers:
        font = self._vertheader.font()
        font.setPointSize(10 if sys.platform == 'darwin' else 8)
        self._header.setFont(font)
        font.setFamily('Ubuntu Mono')
        self._vertheader.setFont(font)

        self._vertheader.setHighlightSections(True)
        self._vertheader.setSectionsClickable(True)
        self._view.setModel(self._model)
        self._view.setHorizontalHeader(self._header)
        self._view.setVerticalHeader(self._vertheader)
        self._delegate = ItemDelegate(self._view, self._model, self.COL_STATUS, self.ROLE_STATUS_PERCENT)
        self._view.setItemDelegate(self._delegate)
        self._view.setSelectionBehavior(QtWidgets.QTableView.SelectRows)
        self._view.setContextMenuPolicy(QtCore.Qt.CustomContextMenu)

        # Check if integer indexing is to be used
        try:
            self.integer_indexing = self.exp_config.getboolean('lyse', 'integer_indexing')
        except (LabConfig.NoOptionError, LabConfig.NoSectionError):
            self.integer_indexing = False

        # This dataframe will contain all the scalar data
        # from the shot files that are currently open:
        index = pandas.MultiIndex.from_tuples([('filepath', '')])
        self.dataframe = pandas.DataFrame({'filepath': []}, columns=index)
        # How many levels the dataframe's multiindex has:
        self.nlevels = self.dataframe.columns.nlevels

        status_item = QtGui.QStandardItem()
        status_item.setIcon(QtGui.QIcon(':qtutils/fugue/information'))
        status_item.setToolTip('status/progress of single-shot analysis')
        self._model.setHorizontalHeaderItem(self.COL_STATUS, status_item)

        filepath_item = QtGui.QStandardItem('filepath')
        filepath_item.setToolTip('filepath')
        self._model.setHorizontalHeaderItem(self.COL_FILEPATH, filepath_item)

        self._view.setColumnWidth(self.COL_STATUS, 70)
        self._view.setColumnWidth(self.COL_FILEPATH, 100)

        # Column indices to names and vice versa for fast lookup:
        self.column_indices = {'__status': self.COL_STATUS, ('filepath', ''): self.COL_FILEPATH}
        self.column_names = {self.COL_STATUS: '__status', self.COL_FILEPATH: ('filepath', '')}
        self.columns_visible = {self.COL_STATUS: True, self.COL_FILEPATH: True}

        # Whether or not a deleted column was visible at the time it was deleted (by name):
        self.deleted_columns_visible = {}
        
        # Make the actions for the context menu:
        self.action_remove_selected = QtWidgets.QAction(
            QtGui.QIcon(':qtutils/fugue/minus'), 'Remove selected shots',  self._view)

        self.connect_signals()

    def connect_signals(self):
        self._view.customContextMenuRequested.connect(self.on_view_context_menu_requested)
        self.action_remove_selected.triggered.connect(self.on_remove_selection)

    def on_remove_selection(self):
        self.remove_selection()

    def remove_selection(self, confirm=True):
        selection_model = self._view.selectionModel()
        selected_indexes = selection_model.selectedRows()
        selected_name_items = [self._model.itemFromIndex(index) for index in selected_indexes]
        if not selected_name_items:
            return
        if confirm and not question_dialog("Remove %d shots?" % len(selected_name_items)):
            return
        # Remove from DataFrame first:
        self.dataframe = self.dataframe.drop(index.row() for index in selected_indexes)
        self.dataframe.index = pandas.Index(range(len(self.dataframe)))
        # Delete one at a time from Qt model:
        for name_item in selected_name_items:
            row = name_item.row()
            self._model.removeRow(row)
        self.renumber_rows()

    def mark_selection_not_done(self):
        selected_indexes = self._view.selectedIndexes()
        selected_rows = set(index.row() for index in selected_indexes)
        for row in selected_rows:
            status_item = self._model.item(row, self.COL_STATUS)
            if status_item.data(self.ROLE_DELETED_OFF_DISK):
                # If the shot was previously not readable on disk, check to
                # see if it's readable now. It may have been undeleted or
                # perhaps it being unreadable before was due to a network
                # glitch or similar.
                filepath = self._model.item(row, self.COL_FILEPATH).text()
                if not os.path.exists(filepath):
                    continue
                # Shot file is accesible again:
                status_item.setData(False, self.ROLE_DELETED_OFF_DISK)
                status_item.setIcon(QtGui.QIcon(':qtutils/fugue/tick'))
                status_item.setToolTip(None)

            status_item.setData(0, self.ROLE_STATUS_PERCENT)
        
    def on_view_context_menu_requested(self, point):
        menu = QtWidgets.QMenu(self._view)
        menu.addAction(self.action_remove_selected)
        menu.exec_(QtGui.QCursor.pos())

    def on_double_click(self, index):
        filepath_item = self._model.item(index.row(), self.COL_FILEPATH)
        shot_filepath = filepath_item.text()
        
        # get path to text editor
        viewer_path = self.exp_config.get('programs', 'hdf5_viewer')
        viewer_args = self.exp_config.get('programs', 'hdf5_viewer_arguments')
        # Get the current labscript file:
        if not viewer_path:
            error_dialog("No hdf5 viewer specified in the labconfig.")
        if '{file}' in viewer_args:
            # Split the args on spaces into a list, replacing {file} with the labscript file
            viewer_args = [arg if arg != '{file}' else shot_filepath for arg in viewer_args.split()]
        else:
            # Otherwise if {file} isn't already in there, append it to the other args:
            viewer_args = [shot_filepath] + viewer_args.split()
        try:
            subprocess.Popen([viewer_path] + viewer_args)
        except Exception as e:
            error_dialog("Unable to launch hdf5 viewer specified in %s. Error was: %s" %
                         (self.exp_config.config_path, str(e)))
        
    def set_columns_visible(self, columns_visible):
        self.columns_visible = columns_visible
        for column_index, visible in columns_visible.items():
            self._view.setColumnHidden(column_index, not visible)

    def update_column_levels(self):
        """Pads the keys and values of our lists of column names so that
        they still match those in the dataframe after the number of
        levels in its multiindex has increased (the number of levels never
        decreases, given the current implementation of concat_with_padding())"""
        extra_levels = self.dataframe.columns.nlevels - self.nlevels
        if extra_levels > 0:
            self.nlevels = self.dataframe.columns.nlevels
            column_indices = {}
            column_names = {}
            for column_name in self.column_indices:
                if not isinstance(column_name, tuple):
                    # It's one of our special columns
                    new_column_name = column_name
                else:
                    new_column_name = column_name + ('',) * extra_levels
                column_index = self.column_indices[column_name]
                column_indices[new_column_name] = column_index
                column_names[column_index] = new_column_name
            self.column_indices = column_indices
            self.column_names = column_names

    @inmain_decorator()
    def mark_as_deleted_off_disk(self, filepath):
        # Confirm the shot hasn't been removed from lyse (we are in the main
        # thread so there is no race condition in checking first)
        if not filepath in self.dataframe['filepath'].values:
            # Shot has been removed from FileBox, nothing to do here:
            return

        row_number = self.row_number_by_filepath[filepath]
        status_item = self._model.item(row_number, self.COL_STATUS)
        already_marked_as_deleted = status_item.data(self.ROLE_DELETED_OFF_DISK)
        if already_marked_as_deleted:
            return
        # Icon only displays if percent completion is 100. This is also
        # important so that the shot is not picked up as analysis
        # incomplete and analysis re-attempted on it.
        status_item.setData(True, self.ROLE_DELETED_OFF_DISK)
        status_item.setData(100, self.ROLE_STATUS_PERCENT)
        status_item.setToolTip("Shot has been deleted off disk or is unreadable")
        status_item.setIcon(QtGui.QIcon(':qtutils/fugue/drive--minus'))
        app.output_box.output('Warning: Shot deleted from disk or no longer readable %s\n' % filepath, red=True)

    @inmain_decorator()
<<<<<<< HEAD
    def update_row(self, filepath, dataframe_already_updated=False, new_row_data=None, updated_row_data=None):
=======
    def infer_objects(self):
        """Convert columns in the dataframe with dtype 'object' into compatible, more
        specific types, if possible. This improves pickling performance and ensures
        multishot analysis code does not encounter columns with dtype 'object' for
        non-mixed numerical data, which it might choke on.
        """
        self.dataframe = self.dataframe.infer_objects()

    @inmain_decorator()
    def update_row(self, filepath, dataframe_already_updated=False, status_percent=None, new_row_data=None, updated_row_data=None):
>>>>>>> 5fd1de33
        """"Updates a row in the dataframe and Qt model
        to the data in the HDF5 file for that shot. Also sets the percent done, if specified"""
        # To speed things up block signals to the model during update
        self._model.blockSignals(True)

        # Update the row in the dataframe first:
        if (new_row_data is None) == (updated_row_data is None) and not dataframe_already_updated:
            raise ValueError('Exactly one of new_row_data or updated_row_data must be provided')

        try:
            row_number = self.row_number_by_filepath[filepath]
        except KeyError:
            # Row has been deleted, nothing to do here:
            return

        filepath_colname = ('filepath',) + ('',) * (self.nlevels - 1)
        assert filepath == self.dataframe.at[row_number, filepath_colname]

        if updated_row_data is not None and not dataframe_already_updated:
            for group, name in updated_row_data:
                column_name = (group, name) + ('',) * (self.nlevels - 2)
                value = updated_row_data[group, name]
                try:
                    self.dataframe.at[row_number, column_name] = value
                except ValueError:
                    # did the column not already exist when we tried to set an iterable?
                    if not column_name in self.dataframe.columns:
                        # create it with a non-iterable and then overwrite with the iterable value:
                        self.dataframe.at[row_number, column_name] = None
                    else:
                        # Incompatible datatype - convert the datatype of the column to
                        # 'object'
                        self.dataframe[column_name] = self.dataframe[column_name].astype('object')
                    # Now that the column exists and has dtype object, we can set the value:
                    self.dataframe.at[row_number, column_name] = value

            dataframe_already_updated = True

        if not dataframe_already_updated:
            if new_row_data is None:
                raise ValueError("If dataframe_already_updated is False, then new_row_data, as returned "
                                 "by dataframe_utils.get_dataframe_from_shot(filepath) must be provided.")
            self.dataframe = replace_with_padding(self.dataframe, new_row_data, row_number)
            self.update_column_levels()

        # Check and create necessary new columns in the Qt model:
        new_column_names = set(self.dataframe.columns) - set(self.column_names.values())
        new_columns_start = self._model.columnCount()
        self._model.insertColumns(new_columns_start, len(new_column_names))
        for i, column_name in enumerate(sorted(new_column_names)):
            # Set the header label of the new column:
            column_number = new_columns_start + i
            self.column_names[column_number] = column_name
            self.column_indices[column_name] = column_number
            if column_name in self.deleted_columns_visible:
                # Restore the former visibility of this column if we've
                # seen one with its name before:
                visible = self.deleted_columns_visible[column_name]
                self.columns_visible[column_number] = visible
                self._view.setColumnHidden(column_number, not visible)
            else:
                # new columns are visible by default:
                self.columns_visible[column_number] = True
            column_name_as_string = '\n'.join(column_name).strip()
            header_item = QtGui.QStandardItem(column_name_as_string)
            header_item.setToolTip(column_name_as_string)
            self._model.setHorizontalHeaderItem(column_number, header_item)

        # Check and remove any no-longer-needed columns in the Qt model:
        defunct_column_names = (set(self.column_names.values()) - set(self.dataframe.columns)
                                - {self.column_names[self.COL_STATUS], self.column_names[self.COL_FILEPATH]})
        defunct_column_indices = [self.column_indices[column_name] for column_name in defunct_column_names]
        for column_number in sorted(defunct_column_indices, reverse=True):
            # Remove columns from the Qt model. In reverse order so that
            # removals do not change the position of columns yet to be
            # removed.
            self._model.removeColumn(column_number)
            # Save whether or not the column was visible when it was
            # removed (so that if it is re-added the visibility will be retained):
            self.deleted_columns_visible[self.column_names[column_number]] = self.columns_visible[column_number]
            del self.column_names[column_number]
            del self.columns_visible[column_number]

        if defunct_column_indices:
            # Renumber the keys of self.columns_visible and self.column_names to reflect deletions:
            self.column_names = {newindex: name for newindex, (oldindex, name) in enumerate(sorted(self.column_names.items()))}
            self.columns_visible = {newindex: visible for newindex, (oldindex, visible) in enumerate(sorted(self.columns_visible.items()))}
            # Update the inverse mapping of self.column_names:
            self.column_indices = {name: index for index, name in self.column_names.items()}

        # Update the data in the Qt model:
        dataframe_row = self.dataframe.iloc[row_number].to_dict()
        for column_number, column_name in self.column_names.items():
            if not isinstance(column_name, tuple):
                # One of our special columns, does not correspond to a column in the dataframe:
                continue
            if updated_row_data is not None:
                # Must remove empty strings from tuple to compare with updated_row_data:
                if tuple(s for s in column_name if s) not in updated_row_data:
                    continue
            value = dataframe_row[column_name]
            if isinstance(value, float):
                value_str = scientific_notation(value)
            else:
                value_str = str(value)
            lines = value_str.splitlines()
            if len(lines) > 1:
                short_value_str = lines[0] + ' ...'
            else:
                short_value_str = value_str

            item = self._model.item(row_number, column_number)
            if item is None:
                # This is the first time we've written a value to this part of the model:
                item = QtGui.QStandardItem(short_value_str)
                item.setData(QtCore.Qt.AlignCenter, QtCore.Qt.TextAlignmentRole)
                self._model.setItem(row_number, column_number, item)
            else:
                item.setText(short_value_str)
            item.setToolTip(repr(value))

        for i, column_name in enumerate(sorted(new_column_names)):
            # Resize any new columns to fit contents:
            column_number = new_columns_start + i
            self._view.resizeColumnToContents(column_number)

        if new_column_names or defunct_column_names:
            self.columns_changed.emit()

        # unblock signals to the model and tell it to update
        self._model.blockSignals(False)
        self._model.layoutChanged.emit()

    @inmain_decorator()
    def set_status_percent(self, filepath, status_percent):
        try:
            row_number = self.row_number_by_filepath[filepath]
        except KeyError:
            # Row has been deleted, nothing to do here:
            return
        status_item = self._model.item(row_number, self.COL_STATUS)
        status_item.setData(status_percent, self.ROLE_STATUS_PERCENT)

    def new_row(self, filepath, done=False):
        status_item = QtGui.QStandardItem()
        if done:
            status_item.setData(100, self.ROLE_STATUS_PERCENT)
            status_item.setIcon(QtGui.QIcon(':/qtutils/fugue/tick'))
        else:
            status_item.setData(0, self.ROLE_STATUS_PERCENT)
        status_item.setIcon(QtGui.QIcon(':qtutils/fugue/tick'))
        name_item = QtGui.QStandardItem(filepath)
        return [status_item, name_item]

    def renumber_rows(self, add_from=0):
        """Add/update row indices - the rows are numbered in simple sequential
        order for easy comparison with the dataframe. add_from allows you to
        only add numbers for new rows from the given index as a performance
        optimisation, though if the number of digits changes, all rows will
        still be renumbered. add_from should not be used if rows have been
        deleted."""
        n_digits = len(str(self._model.rowCount()))
        if n_digits != self._previous_n_digits:
            # All labels must be updated:
            add_from = 0
        self._previous_n_digits = n_digits

        if add_from == 0:
            self.row_number_by_filepath = {}

        for row_number in range(add_from, self._model.rowCount()):
            vertical_header_item = self._model.verticalHeaderItem(row_number)
            row_number_str = str(row_number).rjust(n_digits)
            vert_header_text = '{}. '.format(row_number_str)
            filepath_item = self._model.item(row_number, self.COL_FILEPATH)
            filepath = filepath_item.text()
            self.row_number_by_filepath[filepath] = row_number
            if self.integer_indexing:
                header_cols = ['sequence_index', 'run number', 'run repeat']
                header_strings = []
                for col in header_cols:
                    val = self.dataframe[col].values[row_number]
                    if pandas.notna(val):
                        header_strings.append('{:04d}'.format(val))
                    else:
                        header_strings.append('----')
                vert_header_text += ' | '.join(header_strings)
            else:
                basename = os.path.splitext(os.path.basename(filepath))[0]
                vert_header_text += basename
            vertical_header_item.setText(vert_header_text)
    
    @inmain_decorator()
    def add_files(self, filepaths, new_row_data, done=False):
        """Add files to the dataframe model. New_row_data should be a
        dataframe containing the new rows."""

        to_add = []

        # Check for duplicates:
        for filepath in filepaths:
            if filepath in self.row_number_by_filepath or filepath in to_add:
                app.output_box.output('Warning: Ignoring duplicate shot %s\n' % filepath, red=True)
                if new_row_data is not None:
                    df_row_index = np.where(new_row_data['filepath'].values == filepath)
                    new_row_data = new_row_data.drop(df_row_index[0])
                    new_row_data.index = pandas.Index(range(len(new_row_data)))
            else:
                to_add.append(filepath)

        assert len(new_row_data) == len(to_add)

        if to_add:
            # Update the dataframe:
            self.dataframe = concat_with_padding(self.dataframe, new_row_data)
            self.update_column_levels()

        app.filebox.set_add_shots_progress(None, None, "updating filebox")

        for filepath in to_add:
            # Add the new rows to the Qt model:
            self._model.appendRow(self.new_row(filepath, done=done))
            vert_header_item = QtGui.QStandardItem('...loading...')
            self._model.setVerticalHeaderItem(self._model.rowCount() - 1, vert_header_item)
            self._view.resizeRowToContents(self._model.rowCount() - 1)

        self.renumber_rows(add_from=self._model.rowCount()-len(to_add))

        # Update the Qt model:
        for filepath in to_add:
            self.update_row(filepath, dataframe_already_updated=True)
            

    @inmain_decorator()
    def get_first_incomplete(self):
        """Returns the filepath of the first shot in the model that has not
        been analysed"""
        for row in range(self._model.rowCount()):
            status_item = self._model.item(row, self.COL_STATUS)
            if status_item.data(self.ROLE_STATUS_PERCENT) != 100:
                filepath_item = self._model.item(row, self.COL_FILEPATH)
                return filepath_item.text()
        
        
class FileBox(object):

    def __init__(self, container, exp_config, to_singleshot, from_singleshot, to_multishot, from_multishot):

        self.exp_config = exp_config
        self.to_singleshot = to_singleshot
        self.to_multishot = to_multishot
        self.from_singleshot = from_singleshot
        self.from_multishot = from_multishot

        self.logger = logging.getLogger('lyse.FileBox')
        self.logger.info('starting')

        loader = UiLoader()
        loader.registerCustomWidget(TableView)
        self.ui = loader.load(os.path.join(LYSE_DIR, 'filebox.ui'))
        self.ui.progressBar_add_shots.hide()
        container.addWidget(self.ui)
        self.shots_model = DataFrameModel(self.ui.tableView, self.exp_config)
        set_auto_scroll_to_end(self.ui.tableView.verticalScrollBar())
        self.edit_columns_dialog = EditColumns(self, self.shots_model.column_names, self.shots_model.columns_visible)

        self.last_opened_shots_folder = self.exp_config.get('paths', 'experiment_shot_storage')

        self.connect_signals()

        self.analysis_paused = False
        self.multishot_required = False
        
        # An Event to let the analysis thread know to check for shots that
        # need analysing, rather than using a time.sleep:
        self.analysis_pending = threading.Event()

        # The folder that the 'add shots' dialog will open to:
        self.current_folder = self.exp_config.get('paths', 'experiment_shot_storage')

        # A queue for storing incoming files from the ZMQ server so
        # the server can keep receiving files even if analysis is slow
        # or paused:
        self.incoming_queue = queue.Queue()

        # Start the thread to handle incoming files, and store them in
        # a buffer if processing is paused:
        self.incoming = threading.Thread(target=self.incoming_buffer_loop)
        self.incoming.daemon = True
        self.incoming.start()

        self.analysis = threading.Thread(target = self.analysis_loop)
        self.analysis.daemon = True
        self.analysis.start()

    def connect_signals(self):
        self.ui.pushButton_edit_columns.clicked.connect(self.on_edit_columns_clicked)
        self.shots_model.columns_changed.connect(self.on_columns_changed)
        self.ui.toolButton_add_shots.clicked.connect(self.on_add_shot_files_clicked)
        self.ui.toolButton_remove_shots.clicked.connect(self.shots_model.on_remove_selection)
        self.ui.tableView.doubleLeftClicked.connect(self.shots_model.on_double_click)
        self.ui.pushButton_analysis_running.toggled.connect(self.on_analysis_running_toggled)
        self.ui.pushButton_mark_as_not_done.clicked.connect(self.on_mark_selection_not_done_clicked)
        self.ui.pushButton_run_multishot_analysis.clicked.connect(self.on_run_multishot_analysis_clicked)
        
    def on_edit_columns_clicked(self):
        self.edit_columns_dialog.show()

    def on_columns_changed(self):
        column_names = self.shots_model.column_names
        columns_visible = self.shots_model.columns_visible
        self.edit_columns_dialog.update_columns(column_names, columns_visible)

    def on_add_shot_files_clicked(self):
        shot_files = QtWidgets.QFileDialog.getOpenFileNames(self.ui,
                                                        'Select shot files',
                                                        self.last_opened_shots_folder,
                                                        "HDF5 files (*.h5)")
        if type(shot_files) is tuple:
            shot_files, _ = shot_files

        if not shot_files:
            # User cancelled selection
            return
        # Convert to standard platform specific path, otherwise Qt likes forward slashes:
        shot_files = [os.path.abspath(shot_file) for shot_file in shot_files]

        # Save the containing folder for use next time we open the dialog box:
        self.last_opened_shots_folder = os.path.dirname(shot_files[0])
        # Queue the files to be opened:
        for filepath in shot_files:
            self.incoming_queue.put(filepath)

    def on_analysis_running_toggled(self, pressed):
        if pressed:
            self.analysis_paused = True
            self.ui.pushButton_analysis_running.setIcon(QtGui.QIcon(':qtutils/fugue/control'))
            self.ui.pushButton_analysis_running.setText('Analysis paused')
        else:
            self.analysis_paused = False
            self.ui.pushButton_analysis_running.setIcon(QtGui.QIcon(':qtutils/fugue/control'))
            self.ui.pushButton_analysis_running.setText('Analysis running')
            self.analysis_pending.set()
     
    def on_mark_selection_not_done_clicked(self):
        self.shots_model.mark_selection_not_done()
        # Let the analysis loop know to look for these shots:
        self.analysis_pending.set()
        
    def on_run_multishot_analysis_clicked(self):
        self.multishot_required = True
        self.analysis_pending.set()
        
    def set_columns_visible(self, columns_visible):
        self.shots_model.set_columns_visible(columns_visible)

    @inmain_decorator()
    def set_add_shots_progress(self, completed, total, message):
        self.ui.progressBar_add_shots.setFormat("Adding shots: [{}] %v/%m (%p%)".format(message))
        if completed == total and message is None:
            self.ui.progressBar_add_shots.hide()
        else:
            if total is not None:
                self.ui.progressBar_add_shots.setMaximum(total)
            if completed is not None:
                self.ui.progressBar_add_shots.setValue(completed)
            if self.ui.progressBar_add_shots.isHidden():
                self.ui.progressBar_add_shots.show()
        if completed is None and total is None and message is not None:
            # Ensure a repaint when only the message changes:
            self.ui.progressBar_add_shots.repaint()

    def incoming_buffer_loop(self):
        """We use a queue as a buffer for incoming shots. We don't want to hang and not
        respond to a client submitting shots, so we just let shots pile up here until we can get to them.
        The downside to this is that we can't return errors to the client if the shot cannot be added,
        but the suggested workflow is to handle errors here anyway. A client running shots shouldn't stop
        the experiment on account of errors from the analyis stage, so what's the point of passing errors to it?
        We'll just raise errors here and the user can decide what to do with them."""
        logger = logging.getLogger('lyse.FileBox.incoming')
        # HDF5 prints lots of errors by default, for things that aren't
        # actually errors. These are silenced on a per thread basis,
        # and automatically silenced in the main thread when h5py is
        # imported. So we'll silence them in this thread too:
        h5py._errors.silence_errors()
        n_shots_added = 0
        while True:
            try:
                filepaths = []
                filepath = self.incoming_queue.get()
                filepaths.append(filepath)
                if self.incoming_queue.qsize() == 0:
                    # Wait momentarily in case more arrive so we can batch process them:
                    time.sleep(0.1)
                # Batch process to decrease number of dataframe concatenations:
                batch_size = len(self.shots_model.dataframe) // 3 + 1 
                while True:
                    try:
                        filepath = self.incoming_queue.get(False)
                    except queue.Empty:
                        break
                    else:
                        filepaths.append(filepath)
                        if len(filepaths) >= batch_size:
                            break
                logger.info('adding:\n%s' % '\n'.join(filepaths))
                if n_shots_added == 0:
                    total_shots = self.incoming_queue.qsize() + len(filepaths)
                    self.set_add_shots_progress(1, total_shots, "reading shot files")

                # Remove duplicates from the list (preserving order) in case the
                # client sent the same filepath multiple times:
                filepaths = sorted(set(filepaths), key=filepaths.index) # Inefficient but readable
                # We open the HDF5 files here outside the GUI thread so as not to hang the GUI:
                dataframes = []
                indices_of_files_not_found = []
                for i, filepath in enumerate(filepaths):
                    try:
                        dataframe = get_dataframe_from_shot(filepath)
                        dataframes.append(dataframe)
                    except IOError:
                        app.output_box.output('Warning: Ignoring shot file not found or not readable %s\n' % filepath, red=True)
                        indices_of_files_not_found.append(i)
                    n_shots_added += 1
                    shots_remaining = self.incoming_queue.qsize()
                    total_shots = n_shots_added + shots_remaining + len(filepaths) - (i + 1)
                    self.set_add_shots_progress(n_shots_added, total_shots, "reading shot files")
                self.set_add_shots_progress(n_shots_added, total_shots, "concatenating dataframes")
                if dataframes:
                    new_row_data = concat_with_padding(*dataframes)
                else:
                    new_row_data = None

                # Do not add the shots that were not found on disk. Reverse
                # loop so that removing an item doesn't change the indices of
                # subsequent removals:
                for i in reversed(indices_of_files_not_found):
                    del filepaths[i]
                if filepaths:
                    self.shots_model.add_files(filepaths, new_row_data)
                    # Let the analysis loop know to look for new shots:
                    self.analysis_pending.set()
                if shots_remaining == 0:
                    self.set_add_shots_progress(n_shots_added, total_shots, None)
                    n_shots_added = 0 # reset our counter for the next batch
                
            except Exception:
                # Keep this incoming loop running at all costs, but make the
                # otherwise uncaught exception visible to the user:
                zprocess.raise_exception_in_thread(sys.exc_info())

    def analysis_loop(self):
        logger = logging.getLogger('lyse.FileBox.analysis_loop')
        # HDF5 prints lots of errors by default, for things that aren't
        # actually errors. These are silenced on a per thread basis,
        # and automatically silenced in the main thread when h5py is
        # imported. So we'll silence them in this thread too:
        h5py._errors.silence_errors()
        while True:
            try:
                self.analysis_pending.wait()
                self.analysis_pending.clear()
                at_least_one_shot_analysed = False
                while True:
                    if not self.analysis_paused:
                        # Find the first shot that has not finished being analysed:
                        filepath = self.shots_model.get_first_incomplete()
                        if filepath is not None:
                            logger.info('analysing: %s'%filepath)
                            self.do_singleshot_analysis(filepath)
                            at_least_one_shot_analysed = True
                        if filepath is None and at_least_one_shot_analysed:
                            self.multishot_required = True
                        if filepath is None:
                            break
                        if self.multishot_required:
                            logger.info('doing multishot analysis')
                            self.do_multishot_analysis()
                    else:
                        logger.info('analysis is paused')
                        break
                if self.multishot_required:
                    logger.info('doing multishot analysis')
                    self.do_multishot_analysis()
            except Exception:
                etype, value, tb = sys.exc_info()
                orig_exception = ''.join(traceback.format_exception_only(etype, value))
                message = ('Analysis loop encountered unexpected exception. ' +
                           'This is a bug and should be reported. The analysis ' +
                           'loop is continuing, but lyse may be in an inconsistent state. '
                           'Restart lyse, or continue at your own risk. '
                           'Original exception was:\n\n' + orig_exception)
                # Raise the exception in a thread so we can keep running
                zprocess.raise_exception_in_thread((RuntimeError, RuntimeError(message), tb))
                self.pause_analysis()
            
   
    @inmain_decorator()
    def pause_analysis(self):
        # This automatically triggers the slot that sets self.analysis_paused
        self.ui.pushButton_analysis_running.setChecked(True)
        
    def do_singleshot_analysis(self, filepath):
        # Check the shot file exists before sending it to the singleshot
        # routinebox. This does not guarantee it won't have been deleted by
        # the time the routinebox starts running analysis on it, but by
        # detecting it now we can most of the time avoid the user code
        # coughing exceptions due to the file not existing. Which would also
        # not be a problem, but this way we avoid polluting the outputbox with
        # more errors than necessary.
        if not os.path.exists(filepath):
            self.shots_model.mark_as_deleted_off_disk(filepath)
            return
        self.to_singleshot.put(filepath)
        while True:
            signal, status_percent, updated_data = self.from_singleshot.get()
            for file in updated_data:
                # Update the data for all the rows with new data:
                self.shots_model.update_row(file, updated_row_data=updated_data[file])
            # Update the status percent for the the row on which analysis is actually running:
            self.shots_model.set_status_percent(filepath, status_percent)
            if signal == 'done':
                return
            if signal == 'error':
                if not os.path.exists(filepath):
                    # Do not pause if the file has been deleted. An error is
                    # no surprise there:
                    self.shots_model.mark_as_deleted_off_disk(filepath)
                else:
                    self.pause_analysis()
                return
            if signal == 'progress':
                continue
            raise ValueError('invalid signal %s' % str(signal))
                        
    def do_multishot_analysis(self):
        self.to_multishot.put(None)
        while True:
            signal, _, updated_data = self.from_multishot.get()
            for file in updated_data:
                self.shots_model.update_row(file, updated_row_data=updated_data[file])
            if signal == 'done':
                self.multishot_required = False
                return
            elif signal == 'error':
                self.pause_analysis()
                return
        
        
class Lyse(object):

    def __init__(self):
        splash.update_text('loading graphical interface')
        loader = UiLoader()
        self.ui = loader.load(os.path.join(LYSE_DIR, 'main.ui'), LyseMainWindow())

        self.connect_signals()

        self.setup_config()
        self.port = int(self.exp_config.get('ports', 'lyse'))

        # The singleshot routinebox will be connected to the filebox
        # by queues:
        to_singleshot = queue.Queue()
        from_singleshot = queue.Queue()

        # So will the multishot routinebox:
        to_multishot = queue.Queue()
        from_multishot = queue.Queue()

        self.output_box = OutputBox(self.ui.verticalLayout_output_box)
        self.singleshot_routinebox = RoutineBox(self.ui.verticalLayout_singleshot_routinebox, self.exp_config,
                                                self, to_singleshot, from_singleshot, self.output_box.port)
        self.multishot_routinebox = RoutineBox(self.ui.verticalLayout_multishot_routinebox, self.exp_config,
                                               self, to_multishot, from_multishot, self.output_box.port, multishot=True)
        self.filebox = FileBox(self.ui.verticalLayout_filebox, self.exp_config,
                               to_singleshot, from_singleshot, to_multishot, from_multishot)

        self.last_save_config_file = None
        self.last_save_data = None

        self.ui.actionLoad_configuration.triggered.connect(self.on_load_configuration_triggered)
        self.ui.actionRevert_configuration.triggered.connect(self.on_revert_configuration_triggered)
        self.ui.actionSave_configuration.triggered.connect(self.on_save_configuration_triggered)
        self.ui.actionSave_configuration_as.triggered.connect(self.on_save_configuration_as_triggered)
        self.ui.actionSave_dataframe_as.triggered.connect(lambda: self.on_save_dataframe_triggered(True))
        self.ui.actionSave_dataframe.triggered.connect(lambda: self.on_save_dataframe_triggered(False))
        self.ui.actionLoad_dataframe.triggered.connect(self.on_load_dataframe_triggered)

        self.ui.resize(1600, 900)

        # Set the splitters to appropriate fractions of their maximum size:
        self.ui.splitter_horizontal.setSizes([1000, 600])
        self.ui.splitter_vertical.setSizes([300, 600])

        # autoload a config file, if labconfig is set to do so:
        try:
            autoload_config_file = self.exp_config.get('lyse', 'autoload_config_file')
        except (LabConfig.NoOptionError, LabConfig.NoSectionError):
            self.output_box.output('Ready.\n\n')
        else:
            self.ui.setEnabled(False)
            self.output_box.output('Loading default config file %s...' % autoload_config_file)

            def load_the_config_file():
                try:
                    self.load_configuration(autoload_config_file, restore_window_geometry)
                    self.output_box.output('done.\n')
                except Exception as e:
                    self.output_box.output('\nCould not load config file: %s: %s\n\n' %
                                           (e.__class__.__name__, str(e)), red=True)
                else:
                    self.output_box.output('Ready.\n\n')
                finally:
                    self.ui.setEnabled(True)
            # Load the window geometry now, but then defer the other loading until 50ms
            # after the window has shown, so that the GUI pops up faster in the meantime.
            try:
                self.load_window_geometry_configuration(autoload_config_file)
            except Exception:
                # ignore error for now and let it be raised again in the call to load_configuration:
                restore_window_geometry = True
            else:
                # Success - skip loading window geometry in load_configuration:
                restore_window_geometry = False
            self.ui.firstPaint.connect(lambda: QtCore.QTimer.singleShot(50, load_the_config_file))

        self.ui.show()
        # self.ui.showMaximized()

    def terminate_all_workers(self):
        for routine in self.singleshot_routinebox.routines + self.multishot_routinebox.routines:
            routine.end_child()

    def workers_terminated(self):
        terminated = {}
        for routine in self.singleshot_routinebox.routines + self.multishot_routinebox.routines:
            routine.worker.poll()
            terminated[routine.filepath] = routine.worker.returncode is not None
        return terminated

    def are_you_sure(self):
        message = ('Current configuration (which scripts are loaded and other GUI state) '
                   'has changed: save config file \'%s\'?' % self.last_save_config_file)
        reply = QtWidgets.QMessageBox.question(self.ui, 'Quit lyse', message,
            QtWidgets.QMessageBox.Yes | QtWidgets.QMessageBox.No | QtWidgets.QMessageBox.Cancel)
        if reply == QtWidgets.QMessageBox.Cancel:
            return False
        if reply == QtWidgets.QMessageBox.Yes:
            self.save_configuration(self.last_save_config_file)
        return True

    def on_close_event(self):
        save_data = self.get_save_data()
        if self.last_save_data is not None and save_data != self.last_save_data:
            if self.only_window_geometry_is_different(save_data, self.last_save_data):
                self.save_configuration(self.last_save_config_file)
                self.terminate_all_workers()
                return True
            elif not self.are_you_sure():
                return False
        self.terminate_all_workers()
        return True

    def on_save_configuration_triggered(self):
        if self.last_save_config_file is None:
            self.on_save_configuration_as_triggered()
            self.ui.actionSave_configuration_as.setEnabled(True)
            self.ui.actionRevert_configuration.setEnabled(True)
        else:
            self.save_configuration(self.last_save_config_file)

    def on_revert_configuration_triggered(self):
        save_data = self.get_save_data()
        if self.last_save_data is not None and save_data != self.last_save_data:
            message = 'Revert configuration to the last saved state in \'%s\'?' % self.last_save_config_file
            reply = QtWidgets.QMessageBox.question(self.ui, 'Load configuration', message,
                                               QtWidgets.QMessageBox.Yes | QtWidgets.QMessageBox.Cancel)
            if reply == QtWidgets.QMessageBox.Cancel:
                return
            elif reply == QtWidgets.QMessageBox.Yes:
                self.load_configuration(self.last_save_config_file)
        else:
            error_dialog('no changes to revert')

    def on_save_configuration_as_triggered(self):
        if self.last_save_config_file is not None:
            default = self.last_save_config_file
        else:
            try:
                default_path = os.path.join(self.exp_config.get('DEFAULT', 'app_saved_configs'), 'lyse')
            except LabConfig.NoOptionError:
                self.exp_config.set('DEFAULT', 'app_saved_configs', os.path.join('%(labscript_suite)s', 'userlib', 'app_saved_configs', '%(experiment_name)s'))
                default_path = os.path.join(self.exp_config.get('DEFAULT', 'app_saved_configs'), 'lyse')
            if not os.path.exists(default_path):
                os.makedirs(default_path)

            default = os.path.join(default_path, 'lyse.ini')
        save_file = QtWidgets.QFileDialog.getSaveFileName(self.ui,
                                                      'Select  file to save current lyse configuration',
                                                      default,
                                                      "config files (*.ini)")
        if type(save_file) is tuple:
            save_file, _ = save_file

        if not save_file:
            # User cancelled
            return
        # Convert to standard platform specific path, otherwise Qt likes
        # forward slashes:
        save_file = os.path.abspath(save_file)
        self.save_configuration(save_file)

    def only_window_geometry_is_different(self, current_data, old_data):
        ui_keys = ['window_size', 'window_pos', 'splitter', 'splitter_vertical', 'splitter_horizontal']
        compare = [current_data[key] == old_data[key] for key in current_data.keys() if key not in ui_keys]
        return all(compare)

    def get_save_data(self):
        save_data = {}

        box = self.singleshot_routinebox
        save_data['SingleShot'] = list(zip([routine.filepath for routine in box.routines],
                                           [box.model.item(row, box.COL_ACTIVE).checkState() 
                                            for row in range(box.model.rowCount())]))
        save_data['LastSingleShotFolder'] = box.last_opened_routine_folder
        box = self.multishot_routinebox
        save_data['MultiShot'] = list(zip([routine.filepath for routine in box.routines],
                                          [box.model.item(row, box.COL_ACTIVE).checkState() 
                                           for row in range(box.model.rowCount())]))
        save_data['LastMultiShotFolder'] = box.last_opened_routine_folder

        save_data['LastFileBoxFolder'] = self.filebox.last_opened_shots_folder

        save_data['analysis_paused'] = self.filebox.analysis_paused
        window_size = self.ui.size()
        save_data['window_size'] = (window_size.width(), window_size.height())
        window_pos = self.ui.pos()

        save_data['window_pos'] = (window_pos.x(), window_pos.y())

        save_data['screen_geometry'] = get_screen_geometry()
        save_data['splitter'] = self.ui.splitter.sizes()
        save_data['splitter_vertical'] = self.ui.splitter_vertical.sizes()
        save_data['splitter_horizontal'] = self.ui.splitter_horizontal.sizes()
        return save_data

    def save_configuration(self, save_file):
        lyse_config = LabConfig(save_file)
        save_data = self.get_save_data()
        self.last_save_config_file = save_file
        self.last_save_data = save_data
        for key, value in save_data.items():
            lyse_config.set('lyse_state', key, pprint.pformat(value))

    def on_load_configuration_triggered(self):
        save_data = self.get_save_data()
        if self.last_save_data is not None and save_data != self.last_save_data:
            message = ('Current configuration (which groups are active/open and other GUI state) '
                       'has changed: save config file \'%s\'?' % self.last_save_config_file)
            reply = QtWidgets.QMessageBox.question(self.ui, 'Load configuration', message,
                                               QtWidgets.QMessageBox.Yes | QtWidgets.QMessageBox.No | QtWidgets.QMessageBox.Cancel)
            if reply == QtWidgets.QMessageBox.Cancel:
                return
            if reply == QtWidgets.QMessageBox.Yes:
                self.save_configuration(self.last_save_config_file)

        if self.last_save_config_file is not None:
            default = self.last_save_config_file
        else:
            default = os.path.join(self.exp_config.get('paths', 'experiment_shot_storage'), 'lyse.ini')

        file = QtWidgets.QFileDialog.getOpenFileName(self.ui,
                                                 'Select lyse configuration file to load',
                                                 default,
                                                 "config files (*.ini)")
        if type(file) is tuple:
            file, _ = file

        if not file:
            # User cancelled
            return
        # Convert to standard platform specific path, otherwise Qt likes
        # forward slashes:
        file = os.path.abspath(file)
        self.load_configuration(file)

    def load_configuration(self, filename, restore_window_geometry=True):
        self.last_save_config_file = filename
        self.ui.actionSave_configuration.setText('Save configuration %s' % filename)
        lyse_config = LabConfig(filename)

        try:
            self.singleshot_routinebox.add_routines(ast.literal_eval(lyse_config.get('lyse_state', 'SingleShot')), clear_existing=True)
        except (LabConfig.NoOptionError, LabConfig.NoSectionError):
            pass
        try:
            self.singleshot_routinebox.last_opened_routine_folder = ast.literal_eval(lyse_config.get('lyse_state', 'LastSingleShotFolder'))
        except (LabConfig.NoOptionError, LabConfig.NoSectionError):
            pass
        try:
            self.multishot_routinebox.add_routines(ast.literal_eval(lyse_config.get('lyse_state', 'MultiShot')), clear_existing=True)
        except (LabConfig.NoOptionError, LabConfig.NoSectionError):
            pass
        try:
            self.multishot_routinebox.last_opened_routine_folder = ast.literal_eval(lyse_config.get('lyse_state', 'LastMultiShotFolder'))
        except (LabConfig.NoOptionError, LabConfig.NoSectionError):
            pass
        try:
            self.filebox.last_opened_shots_folder = ast.literal_eval(lyse_config.get('lyse_state', 'LastFileBoxFolder'))
        except (LabConfig.NoOptionError, LabConfig.NoSectionError):
            pass
        try:
            if ast.literal_eval(lyse_config.get('lyse_state', 'analysis_paused')):
                self.filebox.pause_analysis()
        except (LabConfig.NoOptionError, LabConfig.NoSectionError):
            pass
        if restore_window_geometry:
            self.load_window_geometry_configuration(filename)

        # Set as self.last_save_data:
        save_data = self.get_save_data()
        self.last_save_data = save_data
        self.ui.actionSave_configuration_as.setEnabled(True)
        self.ui.actionRevert_configuration.setEnabled(True)

    def load_window_geometry_configuration(self, filename):
        """Load only the window geometry from the config file. It's useful to have this
        separate from the rest of load_configuration so that it can be called before the
        window is shown."""
        lyse_config = LabConfig(filename)
        try:
            screen_geometry = ast.literal_eval(lyse_config.get('lyse_state', 'screen_geometry'))
        except (LabConfig.NoOptionError, LabConfig.NoSectionError):
            pass
        else:
            # Only restore the window size and position, and splitter
            # positions if the screen is the same size/same number of monitors
            # etc. This prevents the window moving off the screen if say, the
            # position was saved when 2 monitors were plugged in but there is
            # only one now, and the splitters may not make sense in light of a
            # different window size, so better to fall back to defaults:
            current_screen_geometry = get_screen_geometry()
            if current_screen_geometry == screen_geometry:
                try:
                    self.ui.resize(*ast.literal_eval(lyse_config.get('lyse_state', 'window_size')))
                except (LabConfig.NoOptionError, LabConfig.NoSectionError):
                    pass
                try:
                    self.ui.move(*ast.literal_eval(lyse_config.get('lyse_state', 'window_pos')))
                except (LabConfig.NoOptionError, LabConfig.NoSectionError):
                    pass
                try:
                    self.ui.splitter.setSizes(ast.literal_eval(lyse_config.get('lyse_state', 'splitter')))
                except (LabConfig.NoOptionError, LabConfig.NoSectionError):
                    pass
                try:
                    self.ui.splitter_vertical.setSizes(ast.literal_eval(lyse_config.get('lyse_state', 'splitter_vertical')))
                except (LabConfig.NoOptionError, LabConfig.NoSectionError):
                    pass
                try:
                    self.ui.splitter_horizontal.setSizes(ast.literal_eval(lyse_config.get('lyse_state', 'splitter_horizontal')))
                except (LabConfig.NoOptionError, LabConfig.NoSectionError):
                    pass


    def setup_config(self):
        required_config_params = {"DEFAULT": ["experiment_name"],
                                  "programs": ["text_editor",
                                               "text_editor_arguments",
                                               "hdf5_viewer",
                                               "hdf5_viewer_arguments"],
                                  "paths": ["shared_drive",
                                            "experiment_shot_storage",
                                            "analysislib"],
                                  "ports": ["lyse"]
                                  }
        self.exp_config = LabConfig(required_params=required_config_params)

    def connect_signals(self):
        if os.name == 'nt':
            self.ui.newWindow.connect(set_win_appusermodel)

        # Keyboard shortcuts:
        QtWidgets.QShortcut('Del', self.ui, lambda: self.delete_items(True))
        QtWidgets.QShortcut('Shift+Del', self.ui, lambda: self.delete_items(False))

    def on_save_dataframe_triggered(self, choose_folder=True):
        df = self.filebox.shots_model.dataframe.copy()
        if len(df) > 0:
            default = self.exp_config.get('paths', 'experiment_shot_storage')
            if choose_folder:
                save_path = QtWidgets.QFileDialog.getExistingDirectory(self.ui, 'Select a Folder for the Dataframes', default)
                if type(save_path) is tuple:
                    save_path, _ = save_path
                if not save_path:
                    # User cancelled
                    return
            sequences = df.sequence.unique()
            for sequence in sequences:
                sequence_df = pandas.DataFrame(df[df['sequence'] == sequence], columns=df.columns).dropna(axis=1, how='all')
                labscript = sequence_df['labscript'].iloc[0]
                filename = "dataframe_{}_{}.msg".format(sequence.to_pydatetime().strftime("%Y%m%dT%H%M%S"),labscript[:-3])
                if not choose_folder:
                    save_path = os.path.dirname(sequence_df['filepath'].iloc[0])
                sequence_df.infer_objects()
                for col in sequence_df.columns :
                    if sequence_df[col].dtype == object:
                        sequence_df[col] = pandas.to_numeric(sequence_df[col], errors='ignore')
                sequence_df.to_msgpack(os.path.join(save_path, filename))
        else:
            error_dialog('Dataframe is empty')

    def on_load_dataframe_triggered(self):
        default = os.path.join(self.exp_config.get('paths', 'experiment_shot_storage'), 'dataframe.msg')
        file = QtWidgets.QFileDialog.getOpenFileName(self.ui,
                        'Select dataframe file to load',
                        default,
                        "dataframe files (*.msg)")
        if type(file) is tuple:
            file, _ = file
        if not file:
            # User cancelled
            return
        # Convert to standard platform specific path, otherwise Qt likes
        # forward slashes:
        file = os.path.abspath(file)
        df = pandas.read_msgpack(file).sort_values("run time").reset_index()
                
        # Check for changes in the shot files since the dataframe was exported
        def changed_since(filepath, time):
            if os.path.isfile(filepath):
                return os.path.getmtime(filepath) > time
            else:
                return False

        filepaths = df["filepath"].tolist()
        changetime_cache = os.path.getmtime(file)
        need_updating = np.where(map(lambda x: changed_since(x, changetime_cache), filepaths))[0]
        need_updating = np.sort(need_updating)[::-1]  # sort in descending order to not remove the wrong items with pop

        # Reload the files where changes where made since exporting
        for index in need_updating:
            filepath = filepaths.pop(index)
            self.filebox.incoming_queue.put(filepath)
        df = df.drop(need_updating)
        
        self.filebox.shots_model.add_files(filepaths, df, done=True)

    def delete_items(self, confirm):
        """Delete items from whichever box has focus, with optional confirmation
        dialog"""
        if self.filebox.ui.tableView.hasFocus():
            self.filebox.shots_model.remove_selection(confirm)
        if self.singleshot_routinebox.ui.treeView.hasFocus():
            self.singleshot_routinebox.remove_selection(confirm)
        if self.multishot_routinebox.ui.treeView.hasFocus():
            self.multishot_routinebox.remove_selection(confirm)


if __name__ == "__main__":
    logger = setup_logging('lyse')
    labscript_utils.excepthook.set_logger(logger)
    logger.info('\n\n===============starting===============\n')
    qapplication = QtWidgets.QApplication(sys.argv)
    qapplication.setAttribute(QtCore.Qt.AA_DontShowIconsInMenus, False)
    app = Lyse()

    # Start the web server:
    splash.update_text('starting analysis server')
    server = WebServer(app.port)
    splash.update_text('done')
    # Let the interpreter run every 500ms so it sees Ctrl-C interrupts:
    timer = QtCore.QTimer()
    timer.start(500)
    timer.timeout.connect(lambda: None)  # Let the interpreter run each 500 ms.
    # Upon seeing a ctrl-c interrupt, quit the event loop
    signal.signal(signal.SIGINT, lambda *args: qapplication.exit())
    
    splash.hide()
    qapplication.exec_()
    server.shutdown()<|MERGE_RESOLUTION|>--- conflicted
+++ resolved
@@ -1351,9 +1351,6 @@
         app.output_box.output('Warning: Shot deleted from disk or no longer readable %s\n' % filepath, red=True)
 
     @inmain_decorator()
-<<<<<<< HEAD
-    def update_row(self, filepath, dataframe_already_updated=False, new_row_data=None, updated_row_data=None):
-=======
     def infer_objects(self):
         """Convert columns in the dataframe with dtype 'object' into compatible, more
         specific types, if possible. This improves pickling performance and ensures
@@ -1363,8 +1360,7 @@
         self.dataframe = self.dataframe.infer_objects()
 
     @inmain_decorator()
-    def update_row(self, filepath, dataframe_already_updated=False, status_percent=None, new_row_data=None, updated_row_data=None):
->>>>>>> 5fd1de33
+    def update_row(self, filepath, dataframe_already_updated=False, new_row_data=None, updated_row_data=None):
         """"Updates a row in the dataframe and Qt model
         to the data in the HDF5 file for that shot. Also sets the percent done, if specified"""
         # To speed things up block signals to the model during update
